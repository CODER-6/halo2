--- conflicted
+++ resolved
@@ -48,11 +48,7 @@
 rayon = "1.5.1"
 ff = "0.12"
 group = "0.12"
-<<<<<<< HEAD
 halo2curves = { path = "../arithmetic/curves" }
-=======
-halo2curves = { git = 'https://github.com/jonathanpwang/halo2curves', branch = 'feat/serde-field' }
->>>>>>> db67f117
 rand_core = { version = "0.6", default-features = false }
 tracing = "0.1"
 blake2b_simd = "1"
