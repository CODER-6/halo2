use super::{
    construct_intermediate_sets, ChallengeU, ChallengeV, ChallengeY, Commitment, Query, RotationSet,
};
use crate::arithmetic::{
    eval_polynomial, evaluate_vanishing_polynomial, kate_division, lagrange_interpolate,
    parallelize, powers, CurveAffine,
};
use crate::helpers::SerdeCurveAffine;
use crate::poly::commitment::{Blind, ParamsProver, Prover};
use crate::poly::kzg::commitment::{KZGCommitmentScheme, ParamsKZG};
use crate::poly::query::{PolynomialPointer, ProverQuery};
use crate::poly::Rotation;
use crate::poly::{commitment::Params, Coeff, Polynomial};
use crate::transcript::{EncodedChallenge, TranscriptWrite};

use ff::{Field, PrimeField};
use group::Curve;
use halo2curves::pairing::Engine;
use rand_core::RngCore;
use rayon::prelude::*;
<<<<<<< HEAD
use rustc_hash::FxHashSet;
=======
>>>>>>> f3487575
use std::fmt::Debug;
use std::hash::Hash;
use std::io::{self, Write};
use std::marker::PhantomData;
use std::ops::MulAssign;

fn div_by_vanishing<F: Field>(poly: Polynomial<F, Coeff>, roots: &[F]) -> Vec<F> {
    let poly = roots
        .iter()
        .fold(poly.values, |poly, point| kate_division(&poly, *point));

    poly
}

struct CommitmentExtension<'a, C: CurveAffine> {
    commitment: Commitment<C::Scalar, PolynomialPointer<'a, C>>,
    low_degree_equivalent: Polynomial<C::Scalar, Coeff>,
}

impl<'a, C: CurveAffine> Commitment<C::Scalar, PolynomialPointer<'a, C>> {
    fn extend(&self, points: &[C::Scalar]) -> CommitmentExtension<'a, C> {
        let poly = lagrange_interpolate(points, &self.evals()[..]);

        let low_degree_equivalent = Polynomial {
            values: poly,
            _marker: PhantomData,
        };

        CommitmentExtension {
            commitment: self.clone(),
            low_degree_equivalent,
        }
    }
}

impl<'a, C: CurveAffine> CommitmentExtension<'a, C> {
    fn linearisation_contribution(&self, u: C::Scalar) -> Polynomial<C::Scalar, Coeff> {
        let p_x = self.commitment.get().poly;
        let r_eval = eval_polynomial(&self.low_degree_equivalent.values[..], u);
        p_x - r_eval
    }

    fn quotient_contribution(&self) -> Polynomial<C::Scalar, Coeff> {
        let len = self.low_degree_equivalent.len();
        let mut p_x = self.commitment.get().poly.clone();
        parallelize(&mut p_x.values[0..len], |lhs, start| {
            for (lhs, rhs) in lhs
                .iter_mut()
                .zip(self.low_degree_equivalent.values[start..].iter())
            {
                *lhs -= *rhs;
            }
        });
        p_x
    }
}

struct RotationSetExtension<'a, C: CurveAffine> {
    commitments: Vec<CommitmentExtension<'a, C>>,
    points: Vec<C::Scalar>,
}

impl<'a, C: CurveAffine> RotationSet<C::Scalar, PolynomialPointer<'a, C>> {
    fn extend(self, commitments: Vec<CommitmentExtension<'a, C>>) -> RotationSetExtension<'a, C> {
        RotationSetExtension {
            commitments,
            points: self.points,
        }
    }
}

/// Concrete KZG prover with SHPLONK variant
#[derive(Debug)]
pub struct ProverSHPLONK<'a, E: Engine> {
    params: &'a ParamsKZG<E>,
}

impl<'a, E: Engine> ProverSHPLONK<'a, E> {
    /// Given parameters creates new prover instance
    pub fn new(params: &'a ParamsKZG<E>) -> Self {
        Self { params }
    }
}

/// Create a multi-opening proof
impl<'params, E: Engine + Debug> Prover<'params, KZGCommitmentScheme<E>>
    for ProverSHPLONK<'params, E>
where
<<<<<<< HEAD
    E::G1Affine: SerdeCurveAffine,
    E::G2Affine: SerdeCurveAffine,
    E::Scalar: Hash,
=======
    E::Scalar: Ord + PrimeField,
    E::G1Affine: SerdeCurveAffine,
    E::G2Affine: SerdeCurveAffine,
>>>>>>> f3487575
{
    const QUERY_INSTANCE: bool = false;

    fn new(params: &'params ParamsKZG<E>) -> Self {
        Self { params }
    }

    /// Create a multi-opening proof
    fn create_proof<
        'com,
        Ch: EncodedChallenge<E::G1Affine>,
        T: TranscriptWrite<E::G1Affine, Ch>,
        R,
        I,
    >(
        &self,
        _: R,
        transcript: &mut T,
        queries: I,
    ) -> io::Result<()>
    where
        I: IntoIterator<Item = ProverQuery<'com, E::G1Affine>> + Clone,
        R: RngCore,
    {
        // TODO: explore if it is safe to use same challenge
        // for different sets that are already combined with anoter challenge
        let y: ChallengeY<_> = transcript.squeeze_challenge_scalar();

        let quotient_contribution =
            |rotation_set: &RotationSetExtension<E::G1Affine>| -> Polynomial<E::Scalar, Coeff> {
                // [P_i_0(X) - R_i_0(X), P_i_1(X) - R_i_1(X), ... ]
                let numerators = rotation_set
                    .commitments
                    .par_iter()
                    .map(|commitment| commitment.quotient_contribution())
                    .collect::<Vec<_>>();

                // define numerator polynomial as
                // N_i_j(X) = (P_i_j(X) - R_i_j(X))
                // and combine polynomials with same evaluation point set
                // N_i(X) = linear_combinination(y, N_i_j(X))
                // where y is random scalar to combine numerator polynomials
                let n_x = numerators
                    .into_iter()
                    .zip(powers(*y))
                    .map(|(numerator, power_of_y)| numerator * power_of_y)
                    .reduce(|acc, numerator| acc + &numerator)
                    .unwrap();

                let points = &rotation_set.points[..];

                // quotient contribution of this evaluation set is
                // Q_i(X) = N_i(X) / Z_i(X) where
                // Z_i(X) = (x - r_i_0) * (x - r_i_1) * ...
                let mut poly = div_by_vanishing(n_x, points);
                poly.resize(self.params.n as usize, E::Scalar::ZERO);

                Polynomial {
                    values: poly,
                    _marker: PhantomData,
                }
            };

        let intermediate_sets = construct_intermediate_sets(queries);
        let (rotation_sets, super_point_set) = (
            intermediate_sets.rotation_sets,
            intermediate_sets.super_point_set,
        );

        let rotation_sets: Vec<RotationSetExtension<E::G1Affine>> = rotation_sets
            .into_par_iter()
            .map(|rotation_set| {
                let commitments: Vec<CommitmentExtension<E::G1Affine>> = rotation_set
                    .commitments
                    .par_iter()
                    .map(|commitment_data| commitment_data.extend(&rotation_set.points))
                    .collect();
                rotation_set.extend(commitments)
            })
            .collect();

        let v: ChallengeV<_> = transcript.squeeze_challenge_scalar();

        let quotient_polynomials = rotation_sets
            .par_iter()
            .map(quotient_contribution)
            .collect::<Vec<_>>();

        let h_x: Polynomial<E::Scalar, Coeff> = quotient_polynomials
            .into_iter()
            .zip(powers(*v))
            .map(|(poly, power_of_v)| poly * power_of_v)
            .reduce(|acc, poly| acc + &poly)
            .unwrap();

        let h = self.params.commit(&h_x, Blind::default()).to_affine();
        transcript.write_point(h)?;
        let u: ChallengeU<_> = transcript.squeeze_challenge_scalar();

        let linearisation_contribution =
            |rotation_set: RotationSetExtension<E::G1Affine>| -> (Polynomial<E::Scalar, Coeff>, E::Scalar) {
                let mut diffs = super_point_set.clone();
                for point in rotation_set.points.iter() {
                    diffs.remove(point);
                }
                let diffs = diffs.into_iter().collect::<Vec<_>>();

                // calculate difference vanishing polynomial evaluation
                let z_i = evaluate_vanishing_polynomial(&diffs[..], *u);

                // inner linearisation contibutions are
                // [P_i_0(X) - r_i_0, P_i_1(X) - r_i_1, ... ] where
                // r_i_j = R_i_j(u) is the evaluation of low degree equivalent polynomial
                // where u is random evaluation point
                let inner_contributions = rotation_set
                    .commitments
                    .par_iter()
                    .map(|commitment| commitment.linearisation_contribution(*u)).collect::<Vec<_>>();

                // define inner contributor polynomial as
                // L_i_j(X) = (P_i_j(X) - r_i_j)
                // and combine polynomials with same evaluation point set
                // L_i(X) = linear_combinination(y, L_i_j(X))
                // where y is random scalar to combine inner contibutors
                let l_x: Polynomial<E::Scalar, Coeff> = inner_contributions.into_iter().zip(powers(*y)).map(|(poly, power_of_y)| poly * power_of_y).reduce(|acc, poly| acc + &poly).unwrap();

                // finally scale l_x by difference vanishing polynomial evaluation z_i
                (l_x * z_i, z_i)
            };

        #[allow(clippy::type_complexity)]
        let (linearisation_contibutions, z_diffs): (
            Vec<Polynomial<E::Scalar, Coeff>>,
            Vec<E::Scalar>,
        ) = rotation_sets
            .into_par_iter()
            .map(linearisation_contribution)
            .unzip();

        let l_x: Polynomial<E::Scalar, Coeff> = linearisation_contibutions
            .into_iter()
            .zip(powers(*v))
            .map(|(poly, power_of_v)| poly * power_of_v)
            .reduce(|acc, poly| acc + &poly)
            .unwrap();

        let super_point_set = super_point_set.into_iter().collect::<Vec<_>>();
        let zt_eval = evaluate_vanishing_polynomial(&super_point_set[..], *u);
        let l_x = l_x - &(h_x * zt_eval);

        // sanity check
        #[cfg(debug_assertions)]
        {
            let must_be_zero = eval_polynomial(&l_x.values[..], *u);
            assert_eq!(must_be_zero, E::Scalar::ZERO);
        }

        let mut h_x = div_by_vanishing(l_x, &[*u]);

        // normalize coefficients by the coefficient of the first polynomial
        let z_0_diff_inv = z_diffs[0].invert().unwrap();
        for h_i in h_x.iter_mut() {
            h_i.mul_assign(z_0_diff_inv)
        }

        let h_x = Polynomial {
            values: h_x,
            _marker: PhantomData,
        };

        let h = self.params.commit(&h_x, Blind::default()).to_affine();
        transcript.write_point(h)?;

        Ok(())
    }
}<|MERGE_RESOLUTION|>--- conflicted
+++ resolved
@@ -1,3 +1,9 @@
+use std::fmt::Debug;
+use std::hash::Hash;
+use std::io::{self, Write};
+use std::marker::PhantomData;
+use std::ops::MulAssign;
+
 use super::{
     construct_intermediate_sets, ChallengeU, ChallengeV, ChallengeY, Commitment, Query, RotationSet,
 };
@@ -15,18 +21,10 @@
 
 use ff::{Field, PrimeField};
 use group::Curve;
-use halo2curves::pairing::Engine;
+use pairing::Engine;
 use rand_core::RngCore;
 use rayon::prelude::*;
-<<<<<<< HEAD
 use rustc_hash::FxHashSet;
-=======
->>>>>>> f3487575
-use std::fmt::Debug;
-use std::hash::Hash;
-use std::io::{self, Write};
-use std::marker::PhantomData;
-use std::ops::MulAssign;
 
 fn div_by_vanishing<F: Field>(poly: Polynomial<F, Coeff>, roots: &[F]) -> Vec<F> {
     let poly = roots
@@ -110,15 +108,9 @@
 impl<'params, E: Engine + Debug> Prover<'params, KZGCommitmentScheme<E>>
     for ProverSHPLONK<'params, E>
 where
-<<<<<<< HEAD
-    E::G1Affine: SerdeCurveAffine,
+    E::G1Affine: SerdeCurveAffine<ScalarExt = E::Fr, CurveExt = E::G1>,
     E::G2Affine: SerdeCurveAffine,
-    E::Scalar: Hash,
-=======
-    E::Scalar: Ord + PrimeField,
-    E::G1Affine: SerdeCurveAffine,
-    E::G2Affine: SerdeCurveAffine,
->>>>>>> f3487575
+    E::Fr: Hash,
 {
     const QUERY_INSTANCE: bool = false;
 
@@ -148,7 +140,7 @@
         let y: ChallengeY<_> = transcript.squeeze_challenge_scalar();
 
         let quotient_contribution =
-            |rotation_set: &RotationSetExtension<E::G1Affine>| -> Polynomial<E::Scalar, Coeff> {
+            |rotation_set: &RotationSetExtension<E::G1Affine>| -> Polynomial<E::Fr, Coeff> {
                 // [P_i_0(X) - R_i_0(X), P_i_1(X) - R_i_1(X), ... ]
                 let numerators = rotation_set
                     .commitments
@@ -174,7 +166,7 @@
                 // Q_i(X) = N_i(X) / Z_i(X) where
                 // Z_i(X) = (x - r_i_0) * (x - r_i_1) * ...
                 let mut poly = div_by_vanishing(n_x, points);
-                poly.resize(self.params.n as usize, E::Scalar::ZERO);
+                poly.resize(self.params.n as usize, E::Fr::ZERO);
 
                 Polynomial {
                     values: poly,
@@ -207,7 +199,7 @@
             .map(quotient_contribution)
             .collect::<Vec<_>>();
 
-        let h_x: Polynomial<E::Scalar, Coeff> = quotient_polynomials
+        let h_x: Polynomial<E::Fr, Coeff> = quotient_polynomials
             .into_iter()
             .zip(powers(*v))
             .map(|(poly, power_of_v)| poly * power_of_v)
@@ -219,7 +211,7 @@
         let u: ChallengeU<_> = transcript.squeeze_challenge_scalar();
 
         let linearisation_contribution =
-            |rotation_set: RotationSetExtension<E::G1Affine>| -> (Polynomial<E::Scalar, Coeff>, E::Scalar) {
+            |rotation_set: RotationSetExtension<E::G1Affine>| -> (Polynomial<E::Fr, Coeff>, E::Fr) {
                 let mut diffs = super_point_set.clone();
                 for point in rotation_set.points.iter() {
                     diffs.remove(point);
@@ -236,14 +228,20 @@
                 let inner_contributions = rotation_set
                     .commitments
                     .par_iter()
-                    .map(|commitment| commitment.linearisation_contribution(*u)).collect::<Vec<_>>();
+                    .map(|commitment| commitment.linearisation_contribution(*u))
+                    .collect::<Vec<_>>();
 
                 // define inner contributor polynomial as
                 // L_i_j(X) = (P_i_j(X) - r_i_j)
                 // and combine polynomials with same evaluation point set
                 // L_i(X) = linear_combinination(y, L_i_j(X))
                 // where y is random scalar to combine inner contibutors
-                let l_x: Polynomial<E::Scalar, Coeff> = inner_contributions.into_iter().zip(powers(*y)).map(|(poly, power_of_y)| poly * power_of_y).reduce(|acc, poly| acc + &poly).unwrap();
+                let l_x: Polynomial<E::Fr, Coeff> = inner_contributions
+                    .into_iter()
+                    .zip(powers(*y))
+                    .map(|(poly, power_of_y)| poly * power_of_y)
+                    .reduce(|acc, poly| acc + &poly)
+                    .unwrap();
 
                 // finally scale l_x by difference vanishing polynomial evaluation z_i
                 (l_x * z_i, z_i)
@@ -251,14 +249,14 @@
 
         #[allow(clippy::type_complexity)]
         let (linearisation_contibutions, z_diffs): (
-            Vec<Polynomial<E::Scalar, Coeff>>,
-            Vec<E::Scalar>,
+            Vec<Polynomial<E::Fr, Coeff>>,
+            Vec<E::Fr>,
         ) = rotation_sets
             .into_par_iter()
             .map(linearisation_contribution)
             .unzip();
 
-        let l_x: Polynomial<E::Scalar, Coeff> = linearisation_contibutions
+        let l_x: Polynomial<E::Fr, Coeff> = linearisation_contibutions
             .into_iter()
             .zip(powers(*v))
             .map(|(poly, power_of_v)| poly * power_of_v)
@@ -273,7 +271,7 @@
         #[cfg(debug_assertions)]
         {
             let must_be_zero = eval_polynomial(&l_x.values[..], *u);
-            assert_eq!(must_be_zero, E::Scalar::ZERO);
+            assert_eq!(must_be_zero, E::Fr::ZERO);
         }
 
         let mut h_x = div_by_vanishing(l_x, &[*u]);
