mod prover;
mod verifier;

<<<<<<< HEAD
pub use prover::ProverSHPLONK;
use rayon::prelude::*;
use rustc_hash::FxHashSet;
pub use verifier::VerifierSHPLONK;

=======
>>>>>>> f3487575
use crate::{
    arithmetic::{eval_polynomial, lagrange_interpolate, CurveAffine},
    poly::{query::Query, Coeff, Polynomial},
    transcript::ChallengeScalar,
};
<<<<<<< HEAD
use rayon::prelude::*;
use std::{
    collections::{btree_map::Entry, BTreeMap, BTreeSet, HashMap, HashSet},
    hash::Hash,
=======
use ff::Field;
pub use prover::ProverSHPLONK;
use rayon::prelude::*;
use std::{
    collections::{btree_map::Entry, BTreeMap, BTreeSet, HashMap, HashSet},
>>>>>>> f3487575
    marker::PhantomData,
    sync::Arc,
};
pub use verifier::VerifierSHPLONK;

#[derive(Clone, Copy, Debug)]
struct U {}
type ChallengeU<F> = ChallengeScalar<F, U>;

#[derive(Clone, Copy, Debug)]
struct V {}
type ChallengeV<F> = ChallengeScalar<F, V>;

#[derive(Clone, Copy, Debug)]
struct Y {}
type ChallengeY<F> = ChallengeScalar<F, Y>;

#[derive(Debug, Clone, PartialEq)]
struct Commitment<F: Field, T: PartialEq + Clone>((T, Vec<F>));

impl<F: Field, T: PartialEq + Clone> Commitment<F, T> {
    fn get(&self) -> T {
        self.0 .0.clone()
    }

    fn evals(&self) -> Vec<F> {
        self.0 .1.clone()
    }
}

#[derive(Debug, Clone, PartialEq)]
struct RotationSet<F: Field, T: PartialEq + Clone> {
    commitments: Vec<Commitment<F, T>>,
    points: Vec<F>,
}

#[derive(Debug, PartialEq)]
<<<<<<< HEAD
struct IntermediateSets<F: FieldExt + Hash, Q: Query<F>> {
    rotation_sets: Vec<RotationSet<F, Q::Commitment>>,
    super_point_set: FxHashSet<F>,
}

fn construct_intermediate_sets<F: FieldExt + Hash, I, Q: Query<F, Eval = F>>(
=======
struct IntermediateSets<F: Field, Q: Query<F>> {
    rotation_sets: Vec<RotationSet<F, Q::Commitment>>,
    super_point_set: BTreeSet<F>,
}

fn construct_intermediate_sets<F: Field + Ord, I, Q: Query<F, Eval = F>>(
>>>>>>> f3487575
    queries: I,
) -> IntermediateSets<F, Q>
where
    I: IntoIterator<Item = Q> + Clone,
{
    let queries = queries.into_iter().collect::<Vec<_>>();

    // Find evaluation of a commitment at a rotation
    let get_eval = |commitment: Q::Commitment, rotation: F| -> F {
        queries
            .iter()
            .find(|query| query.get_commitment() == commitment && query.get_point() == rotation)
            .unwrap()
            .get_eval()
    };

    // All points that appear in queries
<<<<<<< HEAD
    let mut super_point_set = FxHashSet::default();
=======
    let mut super_point_set = BTreeSet::new();
>>>>>>> f3487575

    // Collect rotation sets for each commitment
    // Example elements in the vector:
    // (C_0, {r_5}),
    // (C_1, {r_1, r_2, r_3}),
    // (C_2, {r_2, r_3, r_4}),
    // (C_3, {r_2, r_3, r_4}),
    // ...
<<<<<<< HEAD
    let mut commitment_rotation_set_map: Vec<(Q::Commitment, FxHashSet<F>)> = vec![];
=======
    let mut commitment_rotation_set_map: Vec<(Q::Commitment, BTreeSet<F>)> = vec![];
>>>>>>> f3487575
    for query in queries.iter() {
        let rotation = query.get_point();
        super_point_set.insert(rotation);
        if let Some(commitment_rotation_set) = commitment_rotation_set_map
            .iter_mut()
            .find(|(commitment, _)| *commitment == query.get_commitment())
        {
            let (_, rotation_set) = commitment_rotation_set;
            rotation_set.insert(rotation);
        } else {
            commitment_rotation_set_map.push((
                query.get_commitment(),
<<<<<<< HEAD
                FxHashSet::from_iter(core::iter::once(rotation)),
=======
                BTreeSet::from_iter(std::iter::once(rotation)),
>>>>>>> f3487575
            ));
        };
    }

    // Flatten rotation sets and collect commitments that opens against each commitment set
    // Example elements in the vector:
    // {r_5}: [C_0],
    // {r_1, r_2, r_3} : [C_1]
    // {r_2, r_3, r_4} : [C_2, C_3],
    // ...
<<<<<<< HEAD
    let mut rotation_set_commitment_map: Vec<(FxHashSet<F>, Vec<Q::Commitment>)> = vec![];
=======
    // NOTE: we want to make the order of the collection of rotation sets independent of the opening points, to ease the verifier computation
    let mut rotation_set_commitment_map: Vec<(BTreeSet<F>, Vec<Q::Commitment>)> = vec![];
>>>>>>> f3487575
    for (commitment, rotation_set) in commitment_rotation_set_map.into_iter() {
        if let Some(rotation_set_commitment) = rotation_set_commitment_map
            .iter_mut()
            .find(|(set, _)| set == &rotation_set)
        {
            let (_, commitments) = rotation_set_commitment;
            commitments.push(commitment);
        } else {
            rotation_set_commitment_map.push((rotation_set, vec![commitment]));
        };
    }

    let rotation_sets = rotation_set_commitment_map
        .into_par_iter()
        .map(|(rotations, commitments)| {
            let rotations_vec = rotations.iter().collect::<Vec<_>>();
            let commitments: Vec<Commitment<F, Q::Commitment>> = commitments
                .into_par_iter()
                .map(|commitment| {
                    let evals: Vec<F> = rotations_vec
                        .par_iter()
                        .map(|&&rotation| get_eval(commitment, rotation))
                        .collect();
                    Commitment((commitment, evals))
                })
                .collect();

            RotationSet {
                commitments,
                points: rotations.into_iter().collect(),
            }
        })
        .collect::<Vec<RotationSet<_, _>>>();

    IntermediateSets {
        rotation_sets,
        super_point_set,
    }
}

#[cfg(test)]
mod proptests {
    use proptest::{
        collection::vec,
        prelude::*,
        sample::{select, subsequence},
        strategy::Strategy,
    };

    use super::{construct_intermediate_sets, Commitment, IntermediateSets};
    use crate::poly::Rotation;
<<<<<<< HEAD
    use halo2curves::{bn256::Fr, FieldExt};

=======
    use ff::{Field, FromUniformBytes};
    use halo2curves::pasta::Fp;
>>>>>>> f3487575
    use std::collections::BTreeMap;
    use std::convert::TryFrom;

    #[derive(Debug, Clone)]
    struct MyQuery<F> {
        point: F,
        eval: F,
        commitment: usize,
    }

    impl super::Query<Fr> for MyQuery<Fr> {
        type Commitment = usize;
        type Eval = Fr;

        fn get_point(&self) -> Fr {
            self.point
        }

        fn get_eval(&self) -> Self::Eval {
            self.eval
        }

        fn get_commitment(&self) -> Self::Commitment {
            self.commitment
        }
    }

    prop_compose! {
        fn arb_point()(
            bytes in vec(any::<u8>(), 64)
<<<<<<< HEAD
        ) -> Fr {
            Fr::from_bytes_wide(&<[u8; 64]>::try_from(bytes).unwrap())
=======
        ) -> Fp {
            Fp::from_uniform_bytes(&<[u8; 64]>::try_from(bytes).unwrap())
>>>>>>> f3487575
        }
    }

    prop_compose! {
        fn arb_query(commitment: usize, point: Fr)(
            eval in arb_point()
        ) -> MyQuery<Fr> {
            MyQuery {
                point,
                eval,
                commitment
            }
        }
    }

    prop_compose! {
        // Mapping from column index to point index.
        fn arb_queries_inner(num_points: usize, num_cols: usize, num_queries: usize)(
            col_indices in vec(select((0..num_cols).collect::<Vec<_>>()), num_queries),
            point_indices in vec(select((0..num_points).collect::<Vec<_>>()), num_queries)
        ) -> Vec<(usize, usize)> {
            col_indices.into_iter().zip(point_indices.into_iter()).collect()
        }
    }

    prop_compose! {
        fn compare_queries(
            num_points: usize,
            num_cols: usize,
            num_queries: usize,
        )(
            points_1 in vec(arb_point(), num_points),
            points_2 in vec(arb_point(), num_points),
            mapping in arb_queries_inner(num_points, num_cols, num_queries)
        )(
            queries_1 in mapping.iter().map(|(commitment, point_idx)| arb_query(*commitment, points_1[*point_idx])).collect::<Vec<_>>(),
            queries_2 in mapping.iter().map(|(commitment, point_idx)| arb_query(*commitment, points_2[*point_idx])).collect::<Vec<_>>(),
        ) -> (
            Vec<MyQuery<Fr>>,
            Vec<MyQuery<Fr>>
        ) {
            (
                queries_1,
                queries_2,
            )
        }
    }

    proptest! {
        #[test]
        fn test_intermediate_sets(
            (queries_1, queries_2) in compare_queries(8, 8, 16)
        ) {
            let IntermediateSets { rotation_sets, .. } = construct_intermediate_sets(queries_1);
            let commitment_sets = rotation_sets.iter().map(|data|
                data.commitments.iter().map(Commitment::get).collect::<Vec<_>>()
            ).collect::<Vec<_>>();

            // It shouldn't matter what the point or eval values are; we should get
            // the same exact point set indices and point indices again.
            let IntermediateSets { rotation_sets: new_rotation_sets, .. } = construct_intermediate_sets(queries_2);
            let new_commitment_sets = new_rotation_sets.iter().map(|data|
                data.commitments.iter().map(Commitment::get).collect::<Vec<_>>()
            ).collect::<Vec<_>>();

            assert_eq!(commitment_sets, new_commitment_sets);
        }
    }
}<|MERGE_RESOLUTION|>--- conflicted
+++ resolved
@@ -1,34 +1,23 @@
 mod prover;
 mod verifier;
 
-<<<<<<< HEAD
-pub use prover::ProverSHPLONK;
-use rayon::prelude::*;
-use rustc_hash::FxHashSet;
-pub use verifier::VerifierSHPLONK;
-
-=======
->>>>>>> f3487575
+use std::{
+    collections::{btree_map::Entry, BTreeMap, BTreeSet, HashMap, HashSet},
+    hash::Hash,
+    marker::PhantomData,
+    sync::Arc,
+};
+
 use crate::{
     arithmetic::{eval_polynomial, lagrange_interpolate, CurveAffine},
     poly::{query::Query, Coeff, Polynomial},
     transcript::ChallengeScalar,
 };
-<<<<<<< HEAD
-use rayon::prelude::*;
-use std::{
-    collections::{btree_map::Entry, BTreeMap, BTreeSet, HashMap, HashSet},
-    hash::Hash,
-=======
+
 use ff::Field;
 pub use prover::ProverSHPLONK;
 use rayon::prelude::*;
-use std::{
-    collections::{btree_map::Entry, BTreeMap, BTreeSet, HashMap, HashSet},
->>>>>>> f3487575
-    marker::PhantomData,
-    sync::Arc,
-};
+use rustc_hash::FxHashSet;
 pub use verifier::VerifierSHPLONK;
 
 #[derive(Clone, Copy, Debug)]
@@ -63,21 +52,12 @@
 }
 
 #[derive(Debug, PartialEq)]
-<<<<<<< HEAD
-struct IntermediateSets<F: FieldExt + Hash, Q: Query<F>> {
+struct IntermediateSets<F: Field + Hash, Q: Query<F>> {
     rotation_sets: Vec<RotationSet<F, Q::Commitment>>,
     super_point_set: FxHashSet<F>,
 }
 
-fn construct_intermediate_sets<F: FieldExt + Hash, I, Q: Query<F, Eval = F>>(
-=======
-struct IntermediateSets<F: Field, Q: Query<F>> {
-    rotation_sets: Vec<RotationSet<F, Q::Commitment>>,
-    super_point_set: BTreeSet<F>,
-}
-
-fn construct_intermediate_sets<F: Field + Ord, I, Q: Query<F, Eval = F>>(
->>>>>>> f3487575
+fn construct_intermediate_sets<F: Field + Hash, I, Q: Query<F, Eval = F>>(
     queries: I,
 ) -> IntermediateSets<F, Q>
 where
@@ -95,11 +75,7 @@
     };
 
     // All points that appear in queries
-<<<<<<< HEAD
     let mut super_point_set = FxHashSet::default();
-=======
-    let mut super_point_set = BTreeSet::new();
->>>>>>> f3487575
 
     // Collect rotation sets for each commitment
     // Example elements in the vector:
@@ -108,11 +84,7 @@
     // (C_2, {r_2, r_3, r_4}),
     // (C_3, {r_2, r_3, r_4}),
     // ...
-<<<<<<< HEAD
     let mut commitment_rotation_set_map: Vec<(Q::Commitment, FxHashSet<F>)> = vec![];
-=======
-    let mut commitment_rotation_set_map: Vec<(Q::Commitment, BTreeSet<F>)> = vec![];
->>>>>>> f3487575
     for query in queries.iter() {
         let rotation = query.get_point();
         super_point_set.insert(rotation);
@@ -125,11 +97,7 @@
         } else {
             commitment_rotation_set_map.push((
                 query.get_commitment(),
-<<<<<<< HEAD
                 FxHashSet::from_iter(core::iter::once(rotation)),
-=======
-                BTreeSet::from_iter(std::iter::once(rotation)),
->>>>>>> f3487575
             ));
         };
     }
@@ -140,12 +108,7 @@
     // {r_1, r_2, r_3} : [C_1]
     // {r_2, r_3, r_4} : [C_2, C_3],
     // ...
-<<<<<<< HEAD
     let mut rotation_set_commitment_map: Vec<(FxHashSet<F>, Vec<Q::Commitment>)> = vec![];
-=======
-    // NOTE: we want to make the order of the collection of rotation sets independent of the opening points, to ease the verifier computation
-    let mut rotation_set_commitment_map: Vec<(BTreeSet<F>, Vec<Q::Commitment>)> = vec![];
->>>>>>> f3487575
     for (commitment, rotation_set) in commitment_rotation_set_map.into_iter() {
         if let Some(rotation_set_commitment) = rotation_set_commitment_map
             .iter_mut()
@@ -197,13 +160,8 @@
 
     use super::{construct_intermediate_sets, Commitment, IntermediateSets};
     use crate::poly::Rotation;
-<<<<<<< HEAD
-    use halo2curves::{bn256::Fr, FieldExt};
-
-=======
     use ff::{Field, FromUniformBytes};
-    use halo2curves::pasta::Fp;
->>>>>>> f3487575
+    use halo2curves::bn256::Fr;
     use std::collections::BTreeMap;
     use std::convert::TryFrom;
 
@@ -234,13 +192,8 @@
     prop_compose! {
         fn arb_point()(
             bytes in vec(any::<u8>(), 64)
-<<<<<<< HEAD
         ) -> Fr {
-            Fr::from_bytes_wide(&<[u8; 64]>::try_from(bytes).unwrap())
-=======
-        ) -> Fp {
-            Fp::from_uniform_bytes(&<[u8; 64]>::try_from(bytes).unwrap())
->>>>>>> f3487575
+            Fr::from_uniform_bytes(&<[u8; 64]>::try_from(bytes).unwrap())
         }
     }
 
