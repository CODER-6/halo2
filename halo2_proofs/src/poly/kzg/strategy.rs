use std::{fmt::Debug, marker::PhantomData};

use super::{
    commitment::{KZGCommitmentScheme, ParamsKZG},
    msm::{DualMSM, MSMKZG},
    multiopen::VerifierGWC,
};
use crate::{
    helpers::SerdeCurveAffine,
    plonk::Error,
    poly::{
        commitment::{Verifier, MSM},
        ipa::msm::MSMIPA,
        strategy::{Guard, VerificationStrategy},
    },
    transcript::{EncodedChallenge, TranscriptRead},
};
use ff::{Field, PrimeField};
use group::Group;
use halo2curves::{
    pairing::{Engine, MillerLoopResult, MultiMillerLoop},
    CurveAffine,
};
use rand_core::OsRng;

/// Wrapper for linear verification accumulator
#[derive(Debug, Clone)]
pub struct GuardKZG<'params, E: MultiMillerLoop + Debug> {
    pub(crate) msm_accumulator: DualMSM<'params, E>,
}

/// Define accumulator type as `DualMSM`
impl<'params, E> Guard<KZGCommitmentScheme<E>> for GuardKZG<'params, E>
where
<<<<<<< HEAD
=======
    E::Scalar: PrimeField,
>>>>>>> f3487575
    E: MultiMillerLoop + Debug,
    E::G1Affine: SerdeCurveAffine,
    E::G2Affine: SerdeCurveAffine,
{
    type MSMAccumulator = DualMSM<'params, E>;
}

/// KZG specific operations
impl<'params, E: MultiMillerLoop + Debug> GuardKZG<'params, E> {
    pub(crate) fn new(msm_accumulator: DualMSM<'params, E>) -> Self {
        Self { msm_accumulator }
    }
}

/// A verifier that checks multiple proofs in a batch
#[derive(Clone, Debug)]
pub struct AccumulatorStrategy<'params, E: Engine> {
    pub(crate) msm_accumulator: DualMSM<'params, E>,
}

impl<'params, E: MultiMillerLoop + Debug> AccumulatorStrategy<'params, E> {
    /// Constructs an empty batch verifier
    pub fn new(params: &'params ParamsKZG<E>) -> Self {
        AccumulatorStrategy {
            msm_accumulator: DualMSM::new(params),
        }
    }

    /// Constructs and initialized new batch verifier
    pub fn with(msm_accumulator: DualMSM<'params, E>) -> Self {
        AccumulatorStrategy { msm_accumulator }
    }
}

/// A verifier that checks a single proof
#[derive(Clone, Debug)]
pub struct SingleStrategy<'params, E: Engine> {
    pub(crate) msm: DualMSM<'params, E>,
}

impl<'params, E: MultiMillerLoop + Debug> SingleStrategy<'params, E> {
    /// Constructs an empty batch verifier
    pub fn new(params: &'params ParamsKZG<E>) -> Self {
        SingleStrategy {
            msm: DualMSM::new(params),
        }
    }
}

impl<
        'params,
        E: MultiMillerLoop + Debug,
        V: Verifier<
            'params,
            KZGCommitmentScheme<E>,
            MSMAccumulator = DualMSM<'params, E>,
            Guard = GuardKZG<'params, E>,
        >,
    > VerificationStrategy<'params, KZGCommitmentScheme<E>, V> for AccumulatorStrategy<'params, E>
where
<<<<<<< HEAD
=======
    E::Scalar: PrimeField,
>>>>>>> f3487575
    E::G1Affine: SerdeCurveAffine,
    E::G2Affine: SerdeCurveAffine,
{
    type Output = Self;

    fn new(params: &'params ParamsKZG<E>) -> Self {
        AccumulatorStrategy::new(params)
    }

    fn process(
        mut self,
        f: impl FnOnce(V::MSMAccumulator) -> Result<V::Guard, Error>,
    ) -> Result<Self::Output, Error> {
        self.msm_accumulator.scale(E::Scalar::random(OsRng));

        // Guard is updated with new msm contributions
        let guard = f(self.msm_accumulator)?;
        Ok(Self {
            msm_accumulator: guard.msm_accumulator,
        })
    }

    fn finalize(self) -> bool {
        self.msm_accumulator.check()
    }
}

impl<
        'params,
        E: MultiMillerLoop + Debug,
        V: Verifier<
            'params,
            KZGCommitmentScheme<E>,
            MSMAccumulator = DualMSM<'params, E>,
            Guard = GuardKZG<'params, E>,
        >,
    > VerificationStrategy<'params, KZGCommitmentScheme<E>, V> for SingleStrategy<'params, E>
where
<<<<<<< HEAD
=======
    E::Scalar: PrimeField,
>>>>>>> f3487575
    E::G1Affine: SerdeCurveAffine,
    E::G2Affine: SerdeCurveAffine,
{
    type Output = ();

    fn new(params: &'params ParamsKZG<E>) -> Self {
        Self::new(params)
    }

    fn process(
        self,
        f: impl FnOnce(V::MSMAccumulator) -> Result<V::Guard, Error>,
    ) -> Result<Self::Output, Error> {
        // Guard is updated with new msm contributions
        let guard = f(self.msm)?;
        let msm = guard.msm_accumulator;
        if msm.check() {
            Ok(())
        } else {
            Err(Error::ConstraintSystemFailure)
        }
    }

    fn finalize(self) -> bool {
        unreachable!();
    }
}<|MERGE_RESOLUTION|>--- conflicted
+++ resolved
@@ -17,10 +17,8 @@
 };
 use ff::{Field, PrimeField};
 use group::Group;
-use halo2curves::{
-    pairing::{Engine, MillerLoopResult, MultiMillerLoop},
-    CurveAffine,
-};
+use halo2curves::CurveAffine;
+use pairing::{Engine, MillerLoopResult, MultiMillerLoop};
 use rand_core::OsRng;
 
 /// Wrapper for linear verification accumulator
@@ -32,12 +30,8 @@
 /// Define accumulator type as `DualMSM`
 impl<'params, E> Guard<KZGCommitmentScheme<E>> for GuardKZG<'params, E>
 where
-<<<<<<< HEAD
-=======
-    E::Scalar: PrimeField,
->>>>>>> f3487575
     E: MultiMillerLoop + Debug,
-    E::G1Affine: SerdeCurveAffine,
+    E::G1Affine: SerdeCurveAffine<ScalarExt = E::Fr, CurveExt = E::G1>,
     E::G2Affine: SerdeCurveAffine,
 {
     type MSMAccumulator = DualMSM<'params, E>;
@@ -96,11 +90,7 @@
         >,
     > VerificationStrategy<'params, KZGCommitmentScheme<E>, V> for AccumulatorStrategy<'params, E>
 where
-<<<<<<< HEAD
-=======
-    E::Scalar: PrimeField,
->>>>>>> f3487575
-    E::G1Affine: SerdeCurveAffine,
+    E::G1Affine: SerdeCurveAffine<ScalarExt = E::Fr, CurveExt = E::G1>,
     E::G2Affine: SerdeCurveAffine,
 {
     type Output = Self;
@@ -113,7 +103,7 @@
         mut self,
         f: impl FnOnce(V::MSMAccumulator) -> Result<V::Guard, Error>,
     ) -> Result<Self::Output, Error> {
-        self.msm_accumulator.scale(E::Scalar::random(OsRng));
+        self.msm_accumulator.scale(E::Fr::random(OsRng));
 
         // Guard is updated with new msm contributions
         let guard = f(self.msm_accumulator)?;
@@ -138,11 +128,7 @@
         >,
     > VerificationStrategy<'params, KZGCommitmentScheme<E>, V> for SingleStrategy<'params, E>
 where
-<<<<<<< HEAD
-=======
-    E::Scalar: PrimeField,
->>>>>>> f3487575
-    E::G1Affine: SerdeCurveAffine,
+    E::G1Affine: SerdeCurveAffine<ScalarExt = E::Fr, CurveExt = E::G1>,
     E::G2Affine: SerdeCurveAffine,
 {
     type Output = ();
