use std::collections::{BTreeMap, BTreeSet, HashMap, HashSet};

use ff::{Field, PrimeField};
use group::Curve;
use rayon::prelude::{
    IndexedParallelIterator, IntoParallelIterator, IntoParallelRefIterator,
    IntoParallelRefMutIterator, ParallelIterator, ParallelSliceMut,
};

use super::{Argument, ProvingKey, VerifyingKey};
use crate::{
<<<<<<< HEAD
    arithmetic::{parallelize, CurveAffine, FieldExt},
=======
    arithmetic::{parallelize, CurveAffine},
>>>>>>> f3487575
    plonk::{Any, Column, Error},
    poly::{
        commitment::{Blind, CommitmentScheme, Params},
        EvaluationDomain,
    },
};

<<<<<<< HEAD
=======
#[cfg(not(feature = "thread-safe-region"))]
>>>>>>> f3487575
/// Struct that accumulates all the necessary data in order to construct the permutation argument.
#[derive(Clone, Debug, PartialEq, Eq)]
pub struct Assembly {
    /// Columns that participate on the copy permutation argument.
    columns: Vec<Column<Any>>,
    /// Mapping of the actual copies done.
    mapping: Vec<Vec<(usize, usize)>>,
    /// Some aux data used to swap positions directly when sorting.
    aux: Vec<Vec<(usize, usize)>>,
    /// More aux data
    sizes: Vec<Vec<usize>>,
}

#[cfg(not(feature = "thread-safe-region"))]
impl Assembly {
    pub(crate) fn new(n: usize, p: &Argument) -> Self {
        // Initialize the copy vector to keep track of copy constraints in all
        // the permutation arguments.
        let mut columns = vec![];
        for i in 0..p.columns.len() {
            // Computes [(i, 0), (i, 1), ..., (i, n - 1)]
            columns.push((0..n).map(|j| (i, j)).collect());
        }

        // Before any equality constraints are applied, every cell in the permutation is
        // in a 1-cycle; therefore mapping and aux are identical, because every cell is
        // its own distinguished element.
        Assembly {
            columns: p.columns.clone(),
            mapping: columns.clone(),
            aux: columns,
            sizes: vec![vec![1usize; n]; p.columns.len()],
        }
    }

    pub(crate) fn copy(
        &mut self,
        left_column: Column<Any>,
        left_row: usize,
        right_column: Column<Any>,
        right_row: usize,
    ) -> Result<(), Error> {
        let left_column = self
            .columns
            .iter()
            .position(|c| c == &left_column)
            .ok_or(Error::ColumnNotInPermutation(left_column))?;
        let right_column = self
            .columns
            .iter()
            .position(|c| c == &right_column)
            .ok_or(Error::ColumnNotInPermutation(right_column))?;

        // Check bounds
        if left_row >= self.mapping[left_column].len()
            || right_row >= self.mapping[right_column].len()
        {
            return Err(Error::BoundsFailure);
        }

        // See book/src/design/permutation.md for a description of this algorithm.

        let mut left_cycle = self.aux[left_column][left_row];
        let mut right_cycle = self.aux[right_column][right_row];

        // If left and right are in the same cycle, do nothing.
        if left_cycle == right_cycle {
            return Ok(());
        }

        if self.sizes[left_cycle.0][left_cycle.1] < self.sizes[right_cycle.0][right_cycle.1] {
            std::mem::swap(&mut left_cycle, &mut right_cycle);
        }

        // Merge the right cycle into the left one.
        self.sizes[left_cycle.0][left_cycle.1] += self.sizes[right_cycle.0][right_cycle.1];
        let mut i = right_cycle;
        loop {
            self.aux[i.0][i.1] = left_cycle;
            i = self.mapping[i.0][i.1];
            if i == right_cycle {
                break;
            }
        }

        let tmp = self.mapping[left_column][left_row];
        self.mapping[left_column][left_row] = self.mapping[right_column][right_row];
        self.mapping[right_column][right_row] = tmp;

        Ok(())
    }

    pub(crate) fn build_vk<'params, C: CurveAffine, P: Params<'params, C>>(
        self,
        params: &P,
        domain: &EvaluationDomain<C::Scalar>,
        p: &Argument,
    ) -> VerifyingKey<C> {
<<<<<<< HEAD
        // Compute [omega^0, omega^1, ..., omega^{params.n - 1}]
        let mut omega_powers = vec![C::Scalar::zero(); params.n() as usize];
        {
            let omega = domain.get_omega();
            parallelize(&mut omega_powers, |o, start| {
                let mut cur = omega.pow_vartime([start as u64]);
                for v in o.iter_mut() {
                    *v = cur;
                    cur *= &omega;
                }
            })
=======
        build_vk(params, domain, p, |i, j| self.mapping[i][j])
    }

    pub(crate) fn build_pk<'params, C: CurveAffine, P: Params<'params, C>>(
        self,
        params: &P,
        domain: &EvaluationDomain<C::Scalar>,
        p: &Argument,
    ) -> ProvingKey<C> {
        build_pk(params, domain, p, |i, j| self.mapping[i][j])
    }

    /// Returns columns that participate in the permutation argument.
    pub fn columns(&self) -> &[Column<Any>] {
        &self.columns
    }

    /// Returns mappings of the copies.
    pub fn mapping(
        &self,
    ) -> impl Iterator<Item = impl IndexedParallelIterator<Item = (usize, usize)> + '_> {
        self.mapping.iter().map(|c| c.par_iter().copied())
    }
}

#[cfg(feature = "thread-safe-region")]
/// Struct that accumulates all the necessary data in order to construct the permutation argument.
#[derive(Clone, Debug, PartialEq, Eq)]
pub struct Assembly {
    /// Columns that participate on the copy permutation argument.
    columns: Vec<Column<Any>>,
    /// Mapping of the actual copies done.
    cycles: Vec<Vec<(usize, usize)>>,
    /// Mapping of the actual copies done.
    ordered_cycles: Vec<BTreeSet<(usize, usize)>>,
    /// Mapping of the actual copies done.
    aux: HashMap<(usize, usize), usize>,
    /// total length of a column
    col_len: usize,
    /// number of columns
    num_cols: usize,
}

#[cfg(feature = "thread-safe-region")]
impl Assembly {
    pub(crate) fn new(n: usize, p: &Argument) -> Self {
        Assembly {
            columns: p.columns.clone(),
            cycles: Vec::with_capacity(n),
            ordered_cycles: Vec::with_capacity(n),
            aux: HashMap::new(),
            col_len: n,
            num_cols: p.columns.len(),
>>>>>>> f3487575
        }
    }

<<<<<<< HEAD
        // Compute [omega_powers * \delta^0, omega_powers * \delta^1, ..., omega_powers * \delta^m]
        let mut deltaomega = vec![omega_powers; p.columns.len()];
        {
            parallelize(&mut deltaomega, |o, start| {
                let mut cur = C::Scalar::DELTA.pow_vartime([start as u64]);
                for omega_powers in o.iter_mut() {
                    for v in omega_powers {
                        *v *= &cur;
                    }
                    cur *= &C::Scalar::DELTA;
                }
            });
        }

        // Computes the permutation polynomial based on the permutation
        // description in the assembly.
        let mut permutations = vec![domain.empty_lagrange(); p.columns.len()];
        {
            parallelize(&mut permutations, |o, start| {
                for (x, permutation_poly) in o.iter_mut().enumerate() {
                    let i = start + x;
                    for (j, p) in permutation_poly.iter_mut().enumerate() {
                        let (permuted_i, permuted_j) = self.mapping[i][j];
                        *p = deltaomega[permuted_i][permuted_j];
                    }
                }
            });
        }

        // Pre-compute commitments for the URS.
        let mut commitments = Vec::with_capacity(p.columns.len());
        for permutation in &permutations {
            // Compute commitment to permutation polynomial
            commitments.push(
                params
                    .commit_lagrange(permutation, Blind::default())
                    .to_affine(),
            );
        }

        VerifyingKey { commitments }
=======
    pub(crate) fn copy(
        &mut self,
        left_column: Column<Any>,
        left_row: usize,
        right_column: Column<Any>,
        right_row: usize,
    ) -> Result<(), Error> {
        let left_column = self
            .columns
            .iter()
            .position(|c| c == &left_column)
            .ok_or(Error::ColumnNotInPermutation(left_column))?;
        let right_column = self
            .columns
            .iter()
            .position(|c| c == &right_column)
            .ok_or(Error::ColumnNotInPermutation(right_column))?;

        // Check bounds
        if left_row >= self.col_len || right_row >= self.col_len {
            return Err(Error::BoundsFailure);
        }

        let left_cycle = self.aux.get(&(left_column, left_row));
        let right_cycle = self.aux.get(&(right_column, right_row));

        // extract cycle elements
        let right_cycle_elems = match right_cycle {
            Some(i) => {
                let entry = self.cycles[*i].clone();
                self.cycles[*i] = vec![];
                entry
            }
            None => [(right_column, right_row)].into(),
        };

        assert!(right_cycle_elems.contains(&(right_column, right_row)));

        // merge cycles
        let cycle_idx = match left_cycle {
            Some(i) => {
                let entry = &mut self.cycles[*i];
                entry.extend(right_cycle_elems.clone());
                *i
            }
            // if they were singletons -- create a new cycle entry
            None => {
                let mut set: Vec<(usize, usize)> = right_cycle_elems.clone();
                set.push((left_column, left_row));
                self.cycles.push(set);
                let cycle_idx = self.cycles.len() - 1;
                self.aux.insert((left_column, left_row), cycle_idx);
                cycle_idx
            }
        };

        let index_updates = vec![cycle_idx; right_cycle_elems.len()].into_iter();
        let updates = right_cycle_elems.into_iter().zip(index_updates);

        self.aux.extend(updates);

        Ok(())
    }

    /// Builds the ordered mapping of the cycles.
    /// This will only get executed once.
    pub fn build_ordered_mapping(&mut self) {
        // will only get called once
        if self.ordered_cycles.is_empty() && !self.cycles.is_empty() {
            self.ordered_cycles = self
                .cycles
                .par_iter_mut()
                .map(|col| {
                    let mut set = BTreeSet::new();
                    set.extend(col.clone());
                    // free up memory
                    *col = vec![];
                    set
                })
                .collect();
        }
    }

    fn mapping_at_idx(&self, col: usize, row: usize) -> (usize, usize) {
        assert!(
            !self.ordered_cycles.is_empty() || self.cycles.is_empty(),
            "cycles have not been ordered"
        );

        if let Some(cycle_idx) = self.aux.get(&(col, row)) {
            let cycle = &self.ordered_cycles[*cycle_idx];
            let mut cycle_iter = cycle.range((
                std::ops::Bound::Excluded((col, row)),
                std::ops::Bound::Unbounded,
            ));
            // point to the next node in the cycle
            match cycle_iter.next() {
                Some((i, j)) => (*i, *j),
                // wrap back around to the first element which SHOULD exist
                None => *(cycle.iter().next().unwrap()),
            }
        // is a singleton
        } else {
            (col, row)
        }
    }

    pub(crate) fn build_vk<'params, C: CurveAffine, P: Params<'params, C>>(
        &mut self,
        params: &P,
        domain: &EvaluationDomain<C::Scalar>,
        p: &Argument,
    ) -> VerifyingKey<C> {
        self.build_ordered_mapping();
        build_vk(params, domain, p, |i, j| self.mapping_at_idx(i, j))
>>>>>>> f3487575
    }

    pub(crate) fn build_pk<'params, C: CurveAffine, P: Params<'params, C>>(
        &mut self,
        params: &P,
        domain: &EvaluationDomain<C::Scalar>,
        p: &Argument,
    ) -> ProvingKey<C> {
<<<<<<< HEAD
        // Compute [omega^0, omega^1, ..., omega^{params.n - 1}]
        let mut omega_powers = vec![C::Scalar::zero(); params.n() as usize];
        {
            let omega = domain.get_omega();
            parallelize(&mut omega_powers, |o, start| {
                let mut cur = omega.pow_vartime([start as u64]);
                for v in o.iter_mut() {
                    *v = cur;
                    cur *= &omega;
                }
            })
        }

        // Compute [omega_powers * \delta^0, omega_powers * \delta^1, ..., omega_powers * \delta^m]
        let mut deltaomega = vec![omega_powers; p.columns.len()];
        {
            parallelize(&mut deltaomega, |o, start| {
                let mut cur = C::Scalar::DELTA.pow_vartime([start as u64]);
                for omega_powers in o.iter_mut() {
                    for v in omega_powers {
                        *v *= &cur;
                    }
                    cur *= &C::Scalar::DELTA;
                }
            });
        }

        // Compute permutation polynomials, convert to coset form.
        let mut permutations = vec![domain.empty_lagrange(); p.columns.len()];
        {
            parallelize(&mut permutations, |o, start| {
                for (x, permutation_poly) in o.iter_mut().enumerate() {
                    let i = start + x;
                    for (j, p) in permutation_poly.iter_mut().enumerate() {
                        let (permuted_i, permuted_j) = self.mapping[i][j];
                        *p = deltaomega[permuted_i][permuted_j];
                    }
                }
            });
        }

        let mut polys = vec![domain.empty_coeff(); p.columns.len()];
        {
            parallelize(&mut polys, |o, start| {
                for (x, poly) in o.iter_mut().enumerate() {
                    let i = start + x;
                    let permutation_poly = permutations[i].clone();
                    *poly = domain.lagrange_to_coeff(permutation_poly);
                }
            });
        }

        let mut cosets = vec![domain.empty_extended(); p.columns.len()];
        {
            parallelize(&mut cosets, |o, start| {
                for (x, coset) in o.iter_mut().enumerate() {
                    let i = start + x;
                    let poly = polys[i].clone();
                    *coset = domain.coeff_to_extended(&poly);
                }
            });
        }

        ProvingKey {
            permutations,
            polys,
            cosets,
        }
    }

    /// Returns columns that participate on the permutation argument.
    pub fn columns(&self) -> &[Column<Any>] {
        &self.columns
    }

    /// Returns mappings of the copies.
    pub fn mapping(&self) -> &[Vec<(usize, usize)>] {
        &self.mapping
    }
=======
        self.build_ordered_mapping();
        build_pk(params, domain, p, |i, j| self.mapping_at_idx(i, j))
    }

    /// Returns columns that participate in the permutation argument.
    pub fn columns(&self) -> &[Column<Any>] {
        &self.columns
    }

    /// Returns mappings of the copies.
    pub fn mapping(
        &self,
    ) -> impl Iterator<Item = impl IndexedParallelIterator<Item = (usize, usize)> + '_> {
        (0..self.num_cols).map(move |i| {
            (0..self.col_len)
                .into_par_iter()
                .map(move |j| self.mapping_at_idx(i, j))
        })
    }
}

pub(crate) fn build_pk<'params, C: CurveAffine, P: Params<'params, C>>(
    params: &P,
    domain: &EvaluationDomain<C::Scalar>,
    p: &Argument,
    mapping: impl Fn(usize, usize) -> (usize, usize) + Sync,
) -> ProvingKey<C> {
    // Compute [omega^0, omega^1, ..., omega^{params.n - 1}]
    let mut omega_powers = vec![C::Scalar::ZERO; params.n() as usize];
    {
        let omega = domain.get_omega();
        parallelize(&mut omega_powers, |o, start| {
            let mut cur = omega.pow_vartime(&[start as u64]);
            for v in o.iter_mut() {
                *v = cur;
                cur *= &omega;
            }
        })
    }

    // Compute [omega_powers * \delta^0, omega_powers * \delta^1, ..., omega_powers * \delta^m]
    let mut deltaomega = vec![omega_powers; p.columns.len()];
    {
        parallelize(&mut deltaomega, |o, start| {
            let mut cur = C::Scalar::DELTA.pow_vartime(&[start as u64]);
            for omega_powers in o.iter_mut() {
                for v in omega_powers {
                    *v *= &cur;
                }
                cur *= &C::Scalar::DELTA;
            }
        });
    }

    // Compute permutation polynomials, convert to coset form.
    let mut permutations = vec![domain.empty_lagrange(); p.columns.len()];
    {
        parallelize(&mut permutations, |o, start| {
            for (x, permutation_poly) in o.iter_mut().enumerate() {
                let i = start + x;
                for (j, p) in permutation_poly.iter_mut().enumerate() {
                    let (permuted_i, permuted_j) = mapping(i, j);
                    *p = deltaomega[permuted_i][permuted_j];
                }
            }
        });
    }

    let mut polys = vec![domain.empty_coeff(); p.columns.len()];
    {
        parallelize(&mut polys, |o, start| {
            for (x, poly) in o.iter_mut().enumerate() {
                let i = start + x;
                let permutation_poly = permutations[i].clone();
                *poly = domain.lagrange_to_coeff(permutation_poly);
            }
        });
    }

    let mut cosets = vec![domain.empty_extended(); p.columns.len()];
    {
        parallelize(&mut cosets, |o, start| {
            for (x, coset) in o.iter_mut().enumerate() {
                let i = start + x;
                let poly = polys[i].clone();
                *coset = domain.coeff_to_extended(poly);
            }
        });
    }

    ProvingKey {
        permutations,
        polys,
        cosets,
    }
}

pub(crate) fn build_vk<'params, C: CurveAffine, P: Params<'params, C>>(
    params: &P,
    domain: &EvaluationDomain<C::Scalar>,
    p: &Argument,
    mapping: impl Fn(usize, usize) -> (usize, usize) + Sync,
) -> VerifyingKey<C> {
    // Compute [omega^0, omega^1, ..., omega^{params.n - 1}]
    let mut omega_powers = vec![C::Scalar::ZERO; params.n() as usize];
    {
        let omega = domain.get_omega();
        parallelize(&mut omega_powers, |o, start| {
            let mut cur = omega.pow_vartime(&[start as u64]);
            for v in o.iter_mut() {
                *v = cur;
                cur *= &omega;
            }
        })
    }

    // Compute [omega_powers * \delta^0, omega_powers * \delta^1, ..., omega_powers * \delta^m]
    let mut deltaomega = vec![omega_powers; p.columns.len()];
    {
        parallelize(&mut deltaomega, |o, start| {
            let mut cur = C::Scalar::DELTA.pow_vartime(&[start as u64]);
            for omega_powers in o.iter_mut() {
                for v in omega_powers {
                    *v *= &cur;
                }
                cur *= &<C::Scalar as PrimeField>::DELTA;
            }
        });
    }

    // Computes the permutation polynomial based on the permutation
    // description in the assembly.
    let mut permutations = vec![domain.empty_lagrange(); p.columns.len()];
    {
        parallelize(&mut permutations, |o, start| {
            for (x, permutation_poly) in o.iter_mut().enumerate() {
                let i = start + x;
                for (j, p) in permutation_poly.iter_mut().enumerate() {
                    let (permuted_i, permuted_j) = mapping(i, j);
                    *p = deltaomega[permuted_i][permuted_j];
                }
            }
        });
    }

    // Pre-compute commitments for the URS.
    let mut commitments = Vec::with_capacity(p.columns.len());
    for permutation in &permutations {
        // Compute commitment to permutation polynomial
        commitments.push(
            params
                .commit_lagrange(permutation, Blind::default())
                .to_affine(),
        );
    }

    VerifyingKey { commitments }
>>>>>>> f3487575
}<|MERGE_RESOLUTION|>--- conflicted
+++ resolved
@@ -9,11 +9,7 @@
 
 use super::{Argument, ProvingKey, VerifyingKey};
 use crate::{
-<<<<<<< HEAD
-    arithmetic::{parallelize, CurveAffine, FieldExt},
-=======
     arithmetic::{parallelize, CurveAffine},
->>>>>>> f3487575
     plonk::{Any, Column, Error},
     poly::{
         commitment::{Blind, CommitmentScheme, Params},
@@ -21,10 +17,7 @@
     },
 };
 
-<<<<<<< HEAD
-=======
 #[cfg(not(feature = "thread-safe-region"))]
->>>>>>> f3487575
 /// Struct that accumulates all the necessary data in order to construct the permutation argument.
 #[derive(Clone, Debug, PartialEq, Eq)]
 pub struct Assembly {
@@ -123,19 +116,6 @@
         domain: &EvaluationDomain<C::Scalar>,
         p: &Argument,
     ) -> VerifyingKey<C> {
-<<<<<<< HEAD
-        // Compute [omega^0, omega^1, ..., omega^{params.n - 1}]
-        let mut omega_powers = vec![C::Scalar::zero(); params.n() as usize];
-        {
-            let omega = domain.get_omega();
-            parallelize(&mut omega_powers, |o, start| {
-                let mut cur = omega.pow_vartime([start as u64]);
-                for v in o.iter_mut() {
-                    *v = cur;
-                    cur *= &omega;
-                }
-            })
-=======
         build_vk(params, domain, p, |i, j| self.mapping[i][j])
     }
 
@@ -189,53 +169,9 @@
             aux: HashMap::new(),
             col_len: n,
             num_cols: p.columns.len(),
->>>>>>> f3487575
-        }
-    }
-
-<<<<<<< HEAD
-        // Compute [omega_powers * \delta^0, omega_powers * \delta^1, ..., omega_powers * \delta^m]
-        let mut deltaomega = vec![omega_powers; p.columns.len()];
-        {
-            parallelize(&mut deltaomega, |o, start| {
-                let mut cur = C::Scalar::DELTA.pow_vartime([start as u64]);
-                for omega_powers in o.iter_mut() {
-                    for v in omega_powers {
-                        *v *= &cur;
-                    }
-                    cur *= &C::Scalar::DELTA;
-                }
-            });
-        }
-
-        // Computes the permutation polynomial based on the permutation
-        // description in the assembly.
-        let mut permutations = vec![domain.empty_lagrange(); p.columns.len()];
-        {
-            parallelize(&mut permutations, |o, start| {
-                for (x, permutation_poly) in o.iter_mut().enumerate() {
-                    let i = start + x;
-                    for (j, p) in permutation_poly.iter_mut().enumerate() {
-                        let (permuted_i, permuted_j) = self.mapping[i][j];
-                        *p = deltaomega[permuted_i][permuted_j];
-                    }
-                }
-            });
-        }
-
-        // Pre-compute commitments for the URS.
-        let mut commitments = Vec::with_capacity(p.columns.len());
-        for permutation in &permutations {
-            // Compute commitment to permutation polynomial
-            commitments.push(
-                params
-                    .commit_lagrange(permutation, Blind::default())
-                    .to_affine(),
-            );
-        }
-
-        VerifyingKey { commitments }
-=======
+        }
+    }
+
     pub(crate) fn copy(
         &mut self,
         left_column: Column<Any>,
@@ -351,7 +287,6 @@
     ) -> VerifyingKey<C> {
         self.build_ordered_mapping();
         build_vk(params, domain, p, |i, j| self.mapping_at_idx(i, j))
->>>>>>> f3487575
     }
 
     pub(crate) fn build_pk<'params, C: CurveAffine, P: Params<'params, C>>(
@@ -360,87 +295,6 @@
         domain: &EvaluationDomain<C::Scalar>,
         p: &Argument,
     ) -> ProvingKey<C> {
-<<<<<<< HEAD
-        // Compute [omega^0, omega^1, ..., omega^{params.n - 1}]
-        let mut omega_powers = vec![C::Scalar::zero(); params.n() as usize];
-        {
-            let omega = domain.get_omega();
-            parallelize(&mut omega_powers, |o, start| {
-                let mut cur = omega.pow_vartime([start as u64]);
-                for v in o.iter_mut() {
-                    *v = cur;
-                    cur *= &omega;
-                }
-            })
-        }
-
-        // Compute [omega_powers * \delta^0, omega_powers * \delta^1, ..., omega_powers * \delta^m]
-        let mut deltaomega = vec![omega_powers; p.columns.len()];
-        {
-            parallelize(&mut deltaomega, |o, start| {
-                let mut cur = C::Scalar::DELTA.pow_vartime([start as u64]);
-                for omega_powers in o.iter_mut() {
-                    for v in omega_powers {
-                        *v *= &cur;
-                    }
-                    cur *= &C::Scalar::DELTA;
-                }
-            });
-        }
-
-        // Compute permutation polynomials, convert to coset form.
-        let mut permutations = vec![domain.empty_lagrange(); p.columns.len()];
-        {
-            parallelize(&mut permutations, |o, start| {
-                for (x, permutation_poly) in o.iter_mut().enumerate() {
-                    let i = start + x;
-                    for (j, p) in permutation_poly.iter_mut().enumerate() {
-                        let (permuted_i, permuted_j) = self.mapping[i][j];
-                        *p = deltaomega[permuted_i][permuted_j];
-                    }
-                }
-            });
-        }
-
-        let mut polys = vec![domain.empty_coeff(); p.columns.len()];
-        {
-            parallelize(&mut polys, |o, start| {
-                for (x, poly) in o.iter_mut().enumerate() {
-                    let i = start + x;
-                    let permutation_poly = permutations[i].clone();
-                    *poly = domain.lagrange_to_coeff(permutation_poly);
-                }
-            });
-        }
-
-        let mut cosets = vec![domain.empty_extended(); p.columns.len()];
-        {
-            parallelize(&mut cosets, |o, start| {
-                for (x, coset) in o.iter_mut().enumerate() {
-                    let i = start + x;
-                    let poly = polys[i].clone();
-                    *coset = domain.coeff_to_extended(&poly);
-                }
-            });
-        }
-
-        ProvingKey {
-            permutations,
-            polys,
-            cosets,
-        }
-    }
-
-    /// Returns columns that participate on the permutation argument.
-    pub fn columns(&self) -> &[Column<Any>] {
-        &self.columns
-    }
-
-    /// Returns mappings of the copies.
-    pub fn mapping(&self) -> &[Vec<(usize, usize)>] {
-        &self.mapping
-    }
-=======
         self.build_ordered_mapping();
         build_pk(params, domain, p, |i, j| self.mapping_at_idx(i, j))
     }
@@ -525,7 +379,7 @@
         parallelize(&mut cosets, |o, start| {
             for (x, coset) in o.iter_mut().enumerate() {
                 let i = start + x;
-                let poly = polys[i].clone();
+                let poly = &polys[i];
                 *coset = domain.coeff_to_extended(poly);
             }
         });
@@ -598,5 +452,4 @@
     }
 
     VerifyingKey { commitments }
->>>>>>> f3487575
 }