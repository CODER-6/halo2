<<<<<<< HEAD
#[cfg(feature = "profile")]
use ark_std::{end_timer, start_timer};
use ff::Field;
=======
use ff::{Field, FromUniformBytes, PrimeField, WithSmallOrderMulGroup};
>>>>>>> f3487575
use group::Curve;
use halo2curves::CurveExt;
use rand_core::RngCore;
use std::collections::BTreeSet;
use std::env::var;
use std::hash::Hash;
use std::marker::PhantomData;
use std::ops::RangeTo;
use std::rc::Rc;
use std::sync::atomic::AtomicUsize;
use std::{collections::HashMap, iter, mem, sync::atomic::Ordering};

use super::{
    circuit::{
        sealed::{self, SealedPhase},
        Advice, Any, Assignment, Challenge, Circuit, Column, ConstraintSystem, FirstPhase, Fixed,
        FloorPlanner, Instance, Selector,
    },
    lookup, permutation, shuffle, vanishing, ChallengeBeta, ChallengeGamma, ChallengeTheta,
    ChallengeX, ChallengeY, Error, Expression, ProvingKey,
};
<<<<<<< HEAD
use crate::arithmetic::MULTIEXP_TOTAL_TIME;
use crate::plonk::{start_measure, stop_measure};
use crate::poly::batch_invert_assigned_ref;
use crate::poly::commitment::ParamsProver;
use crate::poly::FFT_TOTAL_TIME;
use crate::transcript::Transcript;
=======
use crate::circuit::layouter::SyncDeps;
>>>>>>> f3487575
use crate::{
    arithmetic::{eval_polynomial, CurveAffine},
    circuit::Value,
    plonk::Assigned,
    poly::{
        self,
        commitment::{Blind, CommitmentScheme, Params, Prover},
        Basis, Coeff, ExtendedLagrangeCoeff, LagrangeCoeff, Polynomial, ProverQuery,
    },
};
use crate::{
    poly::batch_invert_assigned,
    transcript::{EncodedChallenge, TranscriptWrite},
};
use group::prime::PrimeCurveAffine;

/// This creates a proof for the provided `circuit` when given the public
/// parameters `params` and the proving key [`ProvingKey`] that was
/// generated previously for the same circuit. The provided `instances`
/// are zero-padded internally.
pub fn create_proof<
    'params,
    'a,
    Scheme: CommitmentScheme,
    P: Prover<'params, Scheme>,
    E: EncodedChallenge<Scheme::Curve>,
    R: RngCore + 'a,
    T: TranscriptWrite<Scheme::Curve, E>,
    ConcreteCircuit: Circuit<Scheme::Scalar>,
>(
    params: &'params Scheme::ParamsProver,
    pk: &ProvingKey<Scheme::Curve>,
    circuits: &[ConcreteCircuit],
    instances: &[&[&'a [Scheme::Scalar]]],
    mut rng: R,
<<<<<<< HEAD
    mut transcript: &'a mut T,
) -> Result<(), Error>
where
    Scheme::Scalar: Hash,
{
    #[allow(unsafe_code)]
    unsafe {
        FFT_TOTAL_TIME = 0;
        MULTIEXP_TOTAL_TIME = 0;
    }

=======
    transcript: &mut T,
) -> Result<(), Error>
where
    Scheme::Scalar: WithSmallOrderMulGroup<3> + FromUniformBytes<64>,
{
>>>>>>> f3487575
    for instance in instances.iter() {
        if instance.len() != pk.vk.cs.num_instance_columns {
            return Err(Error::InvalidInstances);
        }
    }

    // Hash verification key into transcript
    pk.vk.hash_into(transcript)?;

    let domain = &pk.vk.domain;
    let mut meta = ConstraintSystem::default();
    #[cfg(feature = "circuit-params")]
    let config = ConcreteCircuit::configure_with_params(&mut meta, circuits[0].params());
    #[cfg(not(feature = "circuit-params"))]
    let config = ConcreteCircuit::configure(&mut meta);

    // Selector optimizations cannot be applied here; use the ConstraintSystem
    // from the verification key.
    let meta = &pk.vk.cs;

    struct InstanceSingle<C: CurveAffine> {
        pub instance_values: Vec<Polynomial<C::Scalar, LagrangeCoeff>>,
        pub instance_polys: Vec<Polynomial<C::Scalar, Coeff>>,
    }

    let instance: Vec<InstanceSingle<Scheme::Curve>> = instances
        .iter()
        .map(|instance| -> InstanceSingle<Scheme::Curve> {
            let instance_values = instance
                .iter()
                .map(|values| {
                    let mut poly = domain.empty_lagrange();
                    assert_eq!(poly.len(), params.n() as usize);
                    if values.len() > (poly.len() - (meta.blinding_factors() + 1)) {
                        panic!("Error::InstanceTooLarge");
                    }
                    for (poly, value) in poly.iter_mut().zip(values.iter()) {
                        *poly = *value;
                    }
                    poly
                })
                .collect::<Vec<_>>();

            let instance_polys: Vec<_> = instance_values
                .iter()
                .map(|poly| {
                    let lagrange_vec = domain.lagrange_from_vec(poly.to_vec());
                    domain.lagrange_to_coeff(lagrange_vec)
                })
                .collect();

            InstanceSingle {
                instance_values,
                instance_polys,
            }
        })
        .collect();

    #[derive(Clone)]
    struct AdviceSingle<C: CurveAffine, B: Basis> {
        pub advice_polys: Vec<Polynomial<C::Scalar, B>>,
        pub advice_blinds: Vec<Blind<C::Scalar>>,
    }

    struct WitnessCollection<'params, 'a, 'b, Scheme, P, C, E, R, T>
    where
        Scheme: CommitmentScheme<Curve = C>,
        P: Prover<'params, Scheme>,
        C: CurveAffine,
        E: EncodedChallenge<C>,
        R: RngCore + 'a,
        T: TranscriptWrite<C, E>,
    {
        params: &'params Scheme::ParamsProver,
        current_phase: sealed::Phase,
        advice: Vec<Polynomial<Assigned<C::Scalar>, LagrangeCoeff>>,
        challenges: &'b mut HashMap<usize, C::Scalar>,
        instances: &'b [&'a [C::Scalar]],
        usable_rows: RangeTo<usize>,
        advice_single: AdviceSingle<C, LagrangeCoeff>,
        instance_single: &'b InstanceSingle<C>,
        rng: &'b mut R,
        transcript: &'b mut &'a mut T,
        column_indices: [Vec<usize>; 3],
        challenge_indices: [Vec<usize>; 3],
        unusable_rows_start: usize,
        _marker: PhantomData<(P, E)>,
    }

<<<<<<< HEAD
    impl<'params, 'a, 'b, F, Scheme, P, C, E, R, T> Assignment<F>
        for WitnessCollection<'params, 'a, 'b, Scheme, P, C, E, R, T>
    where
        F: FieldExt,
        Scheme: CommitmentScheme<Curve = C>,
        P: Prover<'params, Scheme>,
        C: CurveAffine<ScalarExt = F>,
        E: EncodedChallenge<C>,
        R: RngCore,
        T: TranscriptWrite<C, E>,
    {
=======
    impl<'a, F: Field> SyncDeps for WitnessCollection<'a, F> {}

    impl<'a, F: Field> Assignment<F> for WitnessCollection<'a, F> {
>>>>>>> f3487575
        fn enter_region<NR, N>(&mut self, _: N)
        where
            NR: Into<String>,
            N: FnOnce() -> NR,
        {
            // Do nothing; we don't care about regions in this context.
        }

        fn exit_region(&mut self) {
            // Do nothing; we don't care about regions in this context.
        }

        fn enable_selector<A, AR>(&mut self, _: A, _: &Selector, _: usize) -> Result<(), Error>
        where
            A: FnOnce() -> AR,
            AR: Into<String>,
        {
            // We only care about advice columns here

            Ok(())
        }

        fn annotate_column<A, AR>(&mut self, _annotation: A, _column: Column<Any>)
        where
            A: FnOnce() -> AR,
            AR: Into<String>,
        {
            // Do nothing
        }

        fn query_instance(&self, column: Column<Instance>, row: usize) -> Result<Value<F>, Error> {
            if !self.usable_rows.contains(&row) {
                return Err(Error::not_enough_rows_available(self.params.k()));
            }

            self.instances
                .get(column.index())
                .and_then(|column| column.get(row))
                .map(|v| Value::known(*v))
                .ok_or(Error::BoundsFailure)
        }

        fn assign_advice<'r, 'v>(
            //<V, VR, A, AR>(
            &'r mut self,
            //_: A,
            column: Column<Advice>,
            row: usize,
            to: Value<Assigned<F>>,
        ) -> Value<&'v Assigned<F>> {
            // debug_assert_eq!(self.current_phase, column.column_type().phase);

            debug_assert!(
                self.usable_rows.contains(&row),
                "{:?}",
                Error::not_enough_rows_available(self.params.k())
            );

            let advice_get_mut = self
                .advice
                .get_mut(column.index())
                .expect("Not enough advice columns")
                .get_mut(row)
                .expect("Not enough rows");
            // We can get another 3-4% decrease in witness gen time by using the following unsafe code, but this skips all array bound checks so we should use it only if the performance gain is really necessary:
            /*
            let advice_get_mut = unsafe {
                self.advice
                    .get_unchecked_mut(column.index())
                    .get_unchecked_mut(row)
            };
            */
            *advice_get_mut = to
                .assign()
                .expect("No Value::unknown() in advice column allowed during create_proof");
            let immutable_raw_ptr = advice_get_mut as *const Assigned<F>;
            Value::known(unsafe { &*immutable_raw_ptr })
        }

        fn assign_fixed(&mut self, _: Column<Fixed>, _: usize, _: Assigned<F>) {
            // We only care about advice columns here
        }

        fn copy(&mut self, _: Column<Any>, _: usize, _: Column<Any>, _: usize) {
            // We only care about advice columns here
        }

        fn fill_from_row(
            &mut self,
            _: Column<Fixed>,
            _: usize,
            _: Value<Assigned<F>>,
        ) -> Result<(), Error> {
            Ok(())
        }

        fn get_challenge(&self, challenge: Challenge) -> Value<F> {
            self.challenges
                .get(&challenge.index())
                .cloned()
                .map(Value::known)
                .unwrap_or_else(Value::unknown)
        }

        fn push_namespace<NR, N>(&mut self, _: N)
        where
            NR: Into<String>,
            N: FnOnce() -> NR,
        {
            // Do nothing; we don't care about namespaces in this context.
        }

        fn pop_namespace(&mut self, _: Option<String>) {
            // Do nothing; we don't care about namespaces in this context.
        }

        fn next_phase(&mut self) {
            let phase = self.current_phase.to_u8() as usize;
            if phase == 0 {
                // Absorb instances into transcript.
                // Do this here and not earlier in case we want to be able to mutate
                // the instances during synthesize in FirstPhase in the future
                if !P::QUERY_INSTANCE {
                    for values in self.instances.iter() {
                        for value in values.iter() {
                            self.transcript
                                .common_scalar(*value)
                                .expect("Absorbing instance value to transcript failed");
                        }
                    }
                } else {
                    let instance_commitments_projective: Vec<_> = self
                        .instance_single
                        .instance_values
                        .iter()
                        .map(|poly| self.params.commit_lagrange(poly, Blind::default()))
                        .collect();
                    let mut instance_commitments =
                        vec![C::identity(); instance_commitments_projective.len()];
                    C::CurveExt::batch_normalize(
                        &instance_commitments_projective,
                        &mut instance_commitments,
                    );
                    let instance_commitments = instance_commitments;
                    drop(instance_commitments_projective);

                    for commitment in &instance_commitments {
                        self.transcript
                            .common_point(*commitment)
                            .expect("Absorbing instance commitment to transcript failed");
                    }
                }
            }
            // Commit the advice columns in the current phase
            let mut advice_values = batch_invert_assigned_ref::<F>(
                self.column_indices
                    .get(phase)
                    .expect("The API only supports 3 phases right now")
                    .iter()
                    .map(|column_index| &self.advice[*column_index])
                    .collect(),
            );
            // Add blinding factors to advice columns
            for advice_values in &mut advice_values {
                for cell in &mut advice_values[self.unusable_rows_start..] {
                    *cell = F::random(&mut self.rng);
                }
            }
            // Compute commitments to advice column polynomials
            let blinds: Vec<_> = advice_values
                .iter()
                .map(|_| Blind(F::random(&mut self.rng)))
                .collect();
            let advice_commitments_projective: Vec<_> = advice_values
                .iter()
                .zip(blinds.iter())
                .map(|(poly, blind)| self.params.commit_lagrange(poly, *blind))
                .collect();
            let mut advice_commitments = vec![C::identity(); advice_commitments_projective.len()];
            C::CurveExt::batch_normalize(&advice_commitments_projective, &mut advice_commitments);
            let advice_commitments = advice_commitments;
            drop(advice_commitments_projective);

            for commitment in &advice_commitments {
                self.transcript
                    .write_point(*commitment)
                    .expect("Absorbing advice commitment to transcript failed");
            }
            for ((column_index, advice_poly), blind) in self.column_indices[phase]
                .iter()
                .zip(advice_values)
                .zip(blinds)
            {
                self.advice_single.advice_polys[*column_index] = advice_poly;
                self.advice_single.advice_blinds[*column_index] = blind;
            }
            for challenge_index in self.challenge_indices[phase].iter() {
                let existing = self.challenges.insert(
                    *challenge_index,
                    *self.transcript.squeeze_challenge_scalar::<()>(),
                );
                assert!(existing.is_none());
            }
            self.current_phase = self.current_phase.next();
        }
    }

    let mut column_indices = [(); 3].map(|_| vec![]);
    for (index, phase) in meta.advice_column_phase.iter().enumerate() {
        column_indices[phase.to_u8() as usize].push(index);
    }
    let mut challenge_indices = [(); 3].map(|_| vec![]);
    for (index, phase) in meta.challenge_phase.iter().enumerate() {
        challenge_indices[phase.to_u8() as usize].push(index);
    }

    #[cfg(feature = "profile")]
    let phase1_time = start_timer!(|| "Phase 1: Witness assignment and MSM commitments");
    let (advice, challenges) = {
        let mut advice = Vec::with_capacity(instances.len());
        let mut challenges = HashMap::<usize, Scheme::Scalar>::with_capacity(meta.num_challenges);

        let unusable_rows_start = params.n() as usize - (meta.blinding_factors() + 1);
        let phases = pk.vk.cs.phases().collect::<Vec<_>>();
        let num_phases = phases.len();
        // WARNING: this will currently not work if `circuits` has more than 1 circuit
        // because the original API squeezes the challenges for a phase after running all circuits
        // once in that phase.
        if num_phases > 1 {
            assert_eq!(
                circuits.len(),
                1,
                "New challenge API doesn't work with multiple circuits yet"
            );
        }
        for ((circuit, instances), instance_single) in
            circuits.iter().zip(instances).zip(instance.iter())
        {
            let mut witness: WitnessCollection<Scheme, P, _, E, _, _> = WitnessCollection {
                params,
                current_phase: phases[0],
                advice: vec![domain.empty_lagrange_assigned(); meta.num_advice_columns],
                instances,
                challenges: &mut challenges,
                // The prover will not be allowed to assign values to advice
                // cells that exist within inactive rows, which include some
                // number of blinding factors and an extra row for use in the
                // permutation argument.
                usable_rows: ..unusable_rows_start,
                advice_single: AdviceSingle::<Scheme::Curve, LagrangeCoeff> {
                    advice_polys: vec![domain.empty_lagrange(); meta.num_advice_columns],
                    advice_blinds: vec![Blind::default(); meta.num_advice_columns],
                },
                instance_single,
                rng: &mut rng,
                transcript: &mut transcript,
                column_indices: column_indices.clone(),
                challenge_indices: challenge_indices.clone(),
                unusable_rows_start,
                _marker: PhantomData,
            };

            // while loop is for compatibility with circuits that do not use the new `next_phase` API to manage phases
            // If the circuit uses the new API, then the while loop will only execute once
            while witness.current_phase.to_u8() < num_phases as u8 {
                // Synthesize the circuit to obtain the witness and other information.
                ConcreteCircuit::FloorPlanner::synthesize(
                    &mut witness,
                    circuit,
                    config.clone(),
                    meta.constants.clone(),
                )
                .unwrap();
                if witness.current_phase.to_u8() < num_phases as u8 {
                    witness.next_phase();
                }
            }
            advice.push(witness.advice_single);
        }

        assert_eq!(challenges.len(), meta.num_challenges);
        let challenges = (0..meta.num_challenges)
            .map(|index| challenges.remove(&index).unwrap())
            .collect::<Vec<_>>();

        (advice, challenges)
    };
    #[cfg(feature = "profile")]
    end_timer!(phase1_time);

    #[cfg(feature = "profile")]
    let phase2_time = start_timer!(|| "Phase 2: Lookup commit permuted");
    // Sample theta challenge for keeping lookup columns linearly independent
    let theta: ChallengeTheta<_> = transcript.squeeze_challenge_scalar();

    let lookups: Vec<Vec<lookup::prover::Permuted<Scheme::Curve>>> = instance
        .iter()
        .zip(advice.iter())
        .map(|(instance, advice)| -> Vec<_> {
            // Construct and commit to permuted values for each lookup
            pk.vk
                .cs
                .lookups
                .iter()
                .map(|lookup| {
                    lookup
                        .commit_permuted(
                            pk,
                            params,
                            domain,
                            theta,
                            &advice.advice_polys,
                            &pk.fixed_values,
                            &instance.instance_values,
                            &challenges,
                            &mut rng,
                            transcript,
                        )
                        .unwrap()
                })
                .collect()
        })
        .collect();
    #[cfg(feature = "profile")]
    end_timer!(phase2_time);

    #[cfg(feature = "profile")]
    let phase3a_time = start_timer!(|| "Phase 3a: Commit to permutations");

    // Sample beta challenge
    let beta: ChallengeBeta<_> = transcript.squeeze_challenge_scalar();

    // Sample gamma challenge
    let gamma: ChallengeGamma<_> = transcript.squeeze_challenge_scalar();

    // Commit to permutations.
    let permutations: Vec<permutation::prover::Committed<Scheme::Curve>> = instance
        .iter()
        .zip(advice.iter())
        .map(|(instance, advice)| {
            pk.vk
                .cs
                .permutation
                .commit(
                    params,
                    pk,
                    &pk.permutation,
                    &advice.advice_polys,
                    &pk.fixed_values,
                    &instance.instance_values,
                    beta,
                    gamma,
                    &mut rng,
                    transcript,
                )
                .unwrap()
        })
        .collect::<Vec<_>>();
    #[cfg(feature = "profile")]
    end_timer!(phase3a_time);

    #[cfg(feature = "profile")]
    let phase3b_time = start_timer!(|| "Phase 3b: Lookup commit product");
    let lookups: Vec<Vec<lookup::prover::Committed<Scheme::Curve>>> = lookups
        .into_iter()
        .map(|lookups| -> Vec<_> {
            // Construct and commit to products for each lookup
            lookups
                .into_iter()
                .map(|lookup| {
                    lookup
                        .commit_product(pk, params, beta, gamma, &mut rng, transcript)
                        .unwrap()
                })
                .collect()
        })
        .collect();
    #[cfg(feature = "profile")]
    end_timer!(phase3b_time);

<<<<<<< HEAD
    #[cfg(feature = "profile")]
    let vanishing_time = start_timer!(|| "Commit to vanishing argument's random poly");
=======
    let shuffles: Vec<Vec<shuffle::prover::Committed<Scheme::Curve>>> = instance
        .iter()
        .zip(advice.iter())
        .map(|(instance, advice)| -> Result<Vec<_>, _> {
            // Compress expressions for each shuffle
            pk.vk
                .cs
                .shuffles
                .iter()
                .map(|shuffle| {
                    shuffle.commit_product(
                        pk,
                        params,
                        domain,
                        theta,
                        gamma,
                        &advice.advice_polys,
                        &pk.fixed_values,
                        &instance.instance_values,
                        &challenges,
                        &mut rng,
                        transcript,
                    )
                })
                .collect::<Result<Vec<_>, _>>()
        })
        .collect::<Result<Vec<_>, _>>()?;

>>>>>>> f3487575
    // Commit to the vanishing argument's random polynomial for blinding h(x_3)
    let vanishing = vanishing::Argument::commit(params, domain, &mut rng, transcript).unwrap();

    // Obtain challenge for keeping all separate gates linearly independent
    let y: ChallengeY<_> = transcript.squeeze_challenge_scalar();

    #[cfg(feature = "profile")]
    end_timer!(vanishing_time);
    #[cfg(feature = "profile")]
    let fft_time = start_timer!(|| "Calculate advice polys (fft)");

    // Calculate the advice polys
    let advice: Vec<AdviceSingle<Scheme::Curve, Coeff>> = advice
        .into_iter()
        .map(
            |AdviceSingle {
                 advice_polys,
                 advice_blinds,
             }| {
                AdviceSingle {
                    advice_polys: advice_polys
                        .into_iter()
                        .map(|poly| domain.lagrange_to_coeff(poly))
                        .collect::<Vec<_>>(),
                    advice_blinds,
                }
            },
        )
        .collect();
    #[cfg(feature = "profile")]
    end_timer!(fft_time);

    #[cfg(feature = "profile")]
    let phase4_time = start_timer!(|| "Phase 4: Evaluate h(X)");
    // Evaluate the h(X) polynomial
    let h_poly = pk.ev.evaluate_h(
        pk,
        &advice
            .iter()
            .map(|a| a.advice_polys.as_slice())
            .collect::<Vec<_>>(),
        &instance
            .iter()
            .map(|i| i.instance_polys.as_slice())
            .collect::<Vec<_>>(),
        &challenges,
        *y,
        *beta,
        *gamma,
        *theta,
        &lookups,
        &shuffles,
        &permutations,
    );
    #[cfg(feature = "profile")]
    end_timer!(phase4_time);

    #[cfg(feature = "profile")]
    let timer = start_timer!(|| "Commit to vanishing argument's h(X) commitments");
    // Construct the vanishing argument's h(X) commitments
    let vanishing = vanishing.construct(params, domain, h_poly, &mut rng, transcript)?;
    #[cfg(feature = "profile")]
    end_timer!(timer);
    #[cfg(feature = "profile")]
    let eval_time = start_timer!(|| "Commit to vanishing argument's h(X) commitments");

    let x: ChallengeX<_> = transcript.squeeze_challenge_scalar();
    let xn = x.pow(&[params.n(), 0, 0, 0]);

    if P::QUERY_INSTANCE {
        // Compute and hash instance evals for each circuit instance
        for instance in instance.iter() {
            // Evaluate polynomials at omega^i x
            let instance_evals: Vec<_> = meta
                .instance_queries
                .iter()
                .map(|&(column, at)| {
                    eval_polynomial(
                        &instance.instance_polys[column.index()],
                        domain.rotate_omega(*x, at),
                    )
                })
                .collect();

            // Hash each instance column evaluation
            for eval in instance_evals.iter() {
                transcript.write_scalar(*eval)?;
            }
        }
    }

    // Compute and hash advice evals for each circuit instance
    for advice in advice.iter() {
        // Evaluate polynomials at omega^i x
        let advice_evals: Vec<_> = meta
            .advice_queries
            .iter()
            .map(|&(column, at)| {
                eval_polynomial(
                    &advice.advice_polys[column.index()],
                    domain.rotate_omega(*x, at),
                )
            })
            .collect();

        // Hash each advice column evaluation
        for eval in advice_evals.iter() {
            transcript.write_scalar(*eval)?;
        }
    }

    // Compute and hash fixed evals (shared across all circuit instances)
    let fixed_evals: Vec<_> = meta
        .fixed_queries
        .iter()
        .map(|&(column, at)| {
            eval_polynomial(&pk.fixed_polys[column.index()], domain.rotate_omega(*x, at))
        })
        .collect();

    // Hash each fixed column evaluation
    for eval in fixed_evals.iter() {
        transcript.write_scalar(*eval)?;
    }

    let vanishing = vanishing.evaluate(x, xn, domain, transcript)?;

    // Evaluate common permutation data
    pk.permutation.evaluate(x, transcript)?;

    // Evaluate the permutations, if any, at omega^i x.
    let permutations: Vec<permutation::prover::Evaluated<Scheme::Curve>> = permutations
        .into_iter()
        .map(|permutation| permutation.construct().evaluate(pk, x, transcript).unwrap())
        .collect();

    // Evaluate the lookups, if any, at omega^i x.
    let lookups: Vec<Vec<lookup::prover::Evaluated<Scheme::Curve>>> = lookups
        .into_iter()
        .map(|lookups| -> Vec<_> {
            lookups
                .into_iter()
                .map(|p| p.evaluate(pk, x, transcript).unwrap())
                .collect()
        })
        .collect();
    #[cfg(feature = "profile")]
    end_timer!(eval_time);

    // Evaluate the shuffles, if any, at omega^i x.
    let shuffles: Vec<Vec<shuffle::prover::Evaluated<Scheme::Curve>>> = shuffles
        .into_iter()
        .map(|shuffles| -> Result<Vec<_>, _> {
            shuffles
                .into_iter()
                .map(|p| p.evaluate(pk, x, transcript))
                .collect::<Result<Vec<_>, _>>()
        })
        .collect::<Result<Vec<_>, _>>()?;

    let instances = instance
        .iter()
        .zip(advice.iter())
        .zip(permutations.iter())
        .zip(lookups.iter())
        .zip(shuffles.iter())
        .flat_map(|((((instance, advice), permutation), lookups), shuffles)| {
            iter::empty()
                .chain(
                    P::QUERY_INSTANCE
                        .then_some(pk.vk.cs.instance_queries.iter().map(move |&(column, at)| {
                            ProverQuery {
                                point: domain.rotate_omega(*x, at),
                                poly: &instance.instance_polys[column.index()],
                                blind: Blind::default(),
                            }
                        }))
                        .into_iter()
                        .flatten(),
                )
                .chain(
                    pk.vk
                        .cs
                        .advice_queries
                        .iter()
                        .map(move |&(column, at)| ProverQuery {
                            point: domain.rotate_omega(*x, at),
                            poly: &advice.advice_polys[column.index()],
                            blind: advice.advice_blinds[column.index()],
                        }),
                )
                .chain(permutation.open(pk, x))
                .chain(lookups.iter().flat_map(move |p| p.open(pk, x)).into_iter())
                .chain(shuffles.iter().flat_map(move |p| p.open(pk, x)).into_iter())
        })
        .chain(
            pk.vk
                .cs
                .fixed_queries
                .iter()
                .map(|&(column, at)| ProverQuery {
                    point: domain.rotate_omega(*x, at),
                    poly: &pk.fixed_polys[column.index()],
                    blind: Blind::default(),
                }),
        )
        .chain(pk.permutation.open(x))
        // We query the h(X) polynomial at x
        .chain(vanishing.open(x));

    #[cfg(feature = "profile")]
    let multiopen_time = start_timer!(|| "Phase 5: multiopen");
    let prover = P::new(params);
    #[allow(clippy::let_and_return)]
    let multiopen_res = prover
        .create_proof(&mut rng, transcript, instances)
        .map_err(|_| Error::ConstraintSystemFailure);
    #[cfg(feature = "profile")]
    end_timer!(multiopen_time);
    multiopen_res
}<|MERGE_RESOLUTION|>--- conflicted
+++ resolved
@@ -1,10 +1,6 @@
-<<<<<<< HEAD
 #[cfg(feature = "profile")]
 use ark_std::{end_timer, start_timer};
-use ff::Field;
-=======
 use ff::{Field, FromUniformBytes, PrimeField, WithSmallOrderMulGroup};
->>>>>>> f3487575
 use group::Curve;
 use halo2curves::CurveExt;
 use rand_core::RngCore;
@@ -26,16 +22,7 @@
     lookup, permutation, shuffle, vanishing, ChallengeBeta, ChallengeGamma, ChallengeTheta,
     ChallengeX, ChallengeY, Error, Expression, ProvingKey,
 };
-<<<<<<< HEAD
-use crate::arithmetic::MULTIEXP_TOTAL_TIME;
-use crate::plonk::{start_measure, stop_measure};
-use crate::poly::batch_invert_assigned_ref;
-use crate::poly::commitment::ParamsProver;
-use crate::poly::FFT_TOTAL_TIME;
-use crate::transcript::Transcript;
-=======
 use crate::circuit::layouter::SyncDeps;
->>>>>>> f3487575
 use crate::{
     arithmetic::{eval_polynomial, CurveAffine},
     circuit::Value,
@@ -71,25 +58,11 @@
     circuits: &[ConcreteCircuit],
     instances: &[&[&'a [Scheme::Scalar]]],
     mut rng: R,
-<<<<<<< HEAD
     mut transcript: &'a mut T,
 ) -> Result<(), Error>
 where
-    Scheme::Scalar: Hash,
+    Scheme::Scalar: Hash + WithSmallOrderMulGroup<3>,
 {
-    #[allow(unsafe_code)]
-    unsafe {
-        FFT_TOTAL_TIME = 0;
-        MULTIEXP_TOTAL_TIME = 0;
-    }
-
-=======
-    transcript: &mut T,
-) -> Result<(), Error>
-where
-    Scheme::Scalar: WithSmallOrderMulGroup<3> + FromUniformBytes<64>,
-{
->>>>>>> f3487575
     for instance in instances.iter() {
         if instance.len() != pk.vk.cs.num_instance_columns {
             return Err(Error::InvalidInstances);
@@ -179,11 +152,10 @@
         _marker: PhantomData<(P, E)>,
     }
 
-<<<<<<< HEAD
-    impl<'params, 'a, 'b, F, Scheme, P, C, E, R, T> Assignment<F>
+    impl<'params, 'a, 'b, F, Scheme, P, C, E, R, T> SyncDeps
         for WitnessCollection<'params, 'a, 'b, Scheme, P, C, E, R, T>
     where
-        F: FieldExt,
+        F: Field,
         Scheme: CommitmentScheme<Curve = C>,
         P: Prover<'params, Scheme>,
         C: CurveAffine<ScalarExt = F>,
@@ -191,11 +163,19 @@
         R: RngCore,
         T: TranscriptWrite<C, E>,
     {
-=======
-    impl<'a, F: Field> SyncDeps for WitnessCollection<'a, F> {}
-
-    impl<'a, F: Field> Assignment<F> for WitnessCollection<'a, F> {
->>>>>>> f3487575
+    }
+
+    impl<'params, 'a, 'b, F, Scheme, P, C, E, R, T> Assignment<F>
+        for WitnessCollection<'params, 'a, 'b, Scheme, P, C, E, R, T>
+    where
+        F: Field,
+        Scheme: CommitmentScheme<Curve = C>,
+        P: Prover<'params, Scheme>,
+        C: CurveAffine<ScalarExt = F>,
+        E: EncodedChallenge<C>,
+        R: RngCore,
+        T: TranscriptWrite<C, E>,
+    {
         fn enter_region<NR, N>(&mut self, _: N)
         where
             NR: Into<String>,
@@ -350,12 +330,12 @@
                 }
             }
             // Commit the advice columns in the current phase
-            let mut advice_values = batch_invert_assigned_ref::<F>(
+            let mut advice_values = batch_invert_assigned(
                 self.column_indices
                     .get(phase)
                     .expect("The API only supports 3 phases right now")
                     .iter()
-                    .map(|column_index| &self.advice[*column_index])
+                    .map(|column_index| &self.advice[*column_index][..])
                     .collect(),
             );
             // Add blinding factors to advice columns
@@ -576,39 +556,42 @@
     #[cfg(feature = "profile")]
     end_timer!(phase3b_time);
 
-<<<<<<< HEAD
-    #[cfg(feature = "profile")]
-    let vanishing_time = start_timer!(|| "Commit to vanishing argument's random poly");
-=======
+    #[cfg(feature = "profile")]
+    let shuffle_time = start_timer!(|| "Shuffles");
     let shuffles: Vec<Vec<shuffle::prover::Committed<Scheme::Curve>>> = instance
         .iter()
         .zip(advice.iter())
-        .map(|(instance, advice)| -> Result<Vec<_>, _> {
+        .map(|(instance, advice)| -> Vec<_> {
             // Compress expressions for each shuffle
             pk.vk
                 .cs
                 .shuffles
                 .iter()
                 .map(|shuffle| {
-                    shuffle.commit_product(
-                        pk,
-                        params,
-                        domain,
-                        theta,
-                        gamma,
-                        &advice.advice_polys,
-                        &pk.fixed_values,
-                        &instance.instance_values,
-                        &challenges,
-                        &mut rng,
-                        transcript,
-                    )
+                    shuffle
+                        .commit_product(
+                            pk,
+                            params,
+                            domain,
+                            theta,
+                            gamma,
+                            &advice.advice_polys,
+                            &pk.fixed_values,
+                            &instance.instance_values,
+                            &challenges,
+                            &mut rng,
+                            transcript,
+                        )
+                        .unwrap()
                 })
-                .collect::<Result<Vec<_>, _>>()
+                .collect()
         })
-        .collect::<Result<Vec<_>, _>>()?;
-
->>>>>>> f3487575
+        .collect();
+    #[cfg(feature = "profile")]
+    end_timer!(shuffle_time);
+
+    #[cfg(feature = "profile")]
+    let vanishing_time = start_timer!(|| "Commit to vanishing argument's random poly");
     // Commit to the vanishing argument's random polynomial for blinding h(x_3)
     let vanishing = vanishing::Argument::commit(params, domain, &mut rng, transcript).unwrap();
 
