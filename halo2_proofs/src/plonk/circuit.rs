--- conflicted
+++ resolved
@@ -8,31 +8,16 @@
 use core::cmp::max;
 use core::ops::{Add, Mul};
 use ff::Field;
-<<<<<<< HEAD
-use std::collections::HashMap;
-use std::env::var;
-=======
 use sealed::SealedPhase;
 use std::cmp::Ordering;
 use std::collections::HashMap;
+use std::env::var;
 use std::fmt::{Debug, Formatter};
->>>>>>> f3487575
 use std::{
     convert::TryFrom,
     ops::{Neg, Sub},
 };
 
-<<<<<<< HEAD
-use super::{lookup, permutation, Assigned, Error};
-use crate::dev::metadata;
-use crate::{
-    circuit::{Layouter, Region, Value},
-    poly::Rotation,
-};
-use sealed::SealedPhase;
-
-=======
->>>>>>> f3487575
 mod compress_selectors;
 
 /// A column type
@@ -52,7 +37,7 @@
 
 impl<C: ColumnType> Column<C> {
     #[cfg(test)]
-    pub(crate) fn new(index: usize, column_type: C) -> Self {
+    pub fn new(index: usize, column_type: C) -> Self {
         Column { index, column_type }
     }
 
@@ -128,12 +113,6 @@
         #[allow(clippy::wrong_self_convention)]
         pub fn to_u8(&self) -> u8 {
             self.0
-        }
-    }
-
-    impl SealedPhase for Phase {
-        fn to_sealed(self) -> Phase {
-            self
         }
     }
 
@@ -477,8 +456,8 @@
 ///     let config = chip.config();
 ///     # let config: Config = todo!();
 ///     layouter.assign_region(|| "bar", |mut region| {
-///         region.assign_advice(|| "a", config.a, 0, || Value::known(F::ONE))?;
-///         region.assign_advice(|| "a", config.b, 1, || Value::known(F::ONE))?;
+///         region.assign_advice(config.a, 0, Value::known(F::ONE));
+///         region.assign_advice(config.b, 1, Value::known(F::ONE));
 ///         config.s.enable(&mut region, 1)
 ///     })?;
 ///     Ok(())
@@ -775,7 +754,7 @@
     type FloorPlanner: FloorPlanner;
     /// Optional circuit configuration parameters. Requires the `circuit-params` feature.
     #[cfg(feature = "circuit-params")]
-    type Params: Default;
+    type Params: Default = ();
 
     /// Returns a copy of this circuit with no witness values (i.e. all witnesses set to
     /// `None`). For most circuits, this will be equal to `Self::default()`.
@@ -1583,13 +1562,10 @@
     // input expressions and a sequence of table expressions involved in the lookup.
     pub(crate) lookups: Vec<lookup::Argument<F>>,
 
-<<<<<<< HEAD
-=======
     // Vector of shuffle arguments, where each corresponds to a sequence of
     // input expressions and a sequence of shuffle expressions involved in the shuffle.
     pub(crate) shuffles: Vec<shuffle::Argument<F>>,
 
->>>>>>> f3487575
     // List of indexes of Fixed columns which are associated to a circuit-general Column tied to their annotation.
     pub(crate) general_column_annotations: HashMap<metadata::Column, String>,
 
@@ -1677,10 +1653,7 @@
             instance_queries: Vec::new(),
             permutation: permutation::Argument::new(),
             lookups: Vec::new(),
-<<<<<<< HEAD
-=======
             shuffles: Vec::new(),
->>>>>>> f3487575
             general_column_annotations: HashMap::new(),
             constants: vec![],
             minimum_degree: None,
