//! This module provides common utilities, traits and structures for group,
//! field and polynomial arithmetic.

use super::multicore;
pub use ff::Field;
use group::{
    ff::{BatchInvert, PrimeField},
    Curve, Group, GroupOpsOwned, ScalarMulOwned,
};

pub use halo2curves::{CurveAffine, CurveExt};

/// This represents an element of a group with basic operations that can be
/// performed. This allows an FFT implementation (for example) to operate
/// generically over either a field or elliptic curve group.
pub trait FftGroup<Scalar: Field>:
    Copy + Send + Sync + 'static + GroupOpsOwned + ScalarMulOwned<Scalar>
{
}

impl<T, Scalar> FftGroup<Scalar> for T
where
    Scalar: Field,
    T: Copy + Send + Sync + 'static + GroupOpsOwned + ScalarMulOwned<Scalar>,
{
}

/// TEMP
pub static mut MULTIEXP_TOTAL_TIME: usize = 0;

fn multiexp_serial<C: CurveAffine>(coeffs: &[C::Scalar], bases: &[C], acc: &mut C::Curve) {
    let coeffs: Vec<_> = coeffs.iter().map(|a| a.to_repr()).collect();

    let c = if bases.len() < 4 {
        1
    } else if bases.len() < 32 {
        3
    } else {
        (f64::from(bases.len() as u32)).ln().ceil() as usize
    };

    fn get_at<F: PrimeField>(segment: usize, c: usize, bytes: &F::Repr) -> usize {
        let skip_bits = segment * c;
        let skip_bytes = skip_bits / 8;

        if skip_bytes >= 32 {
            return 0;
        }

        let mut v = [0; 8];
        for (v, o) in v.iter_mut().zip(bytes.as_ref()[skip_bytes..].iter()) {
            *v = *o;
        }

        let mut tmp = u64::from_le_bytes(v);
        tmp >>= skip_bits - (skip_bytes * 8);
        tmp = tmp % (1 << c);

        tmp as usize
    }

    let segments = (256 / c) + 1;

    for current_segment in (0..segments).rev() {
        for _ in 0..c {
            *acc = acc.double();
        }

        #[derive(Clone, Copy)]
        enum Bucket<C: CurveAffine> {
            None,
            Affine(C),
            Projective(C::Curve),
        }

        impl<C: CurveAffine> Bucket<C> {
            fn add_assign(&mut self, other: &C) {
                *self = match *self {
                    Bucket::None => Bucket::Affine(*other),
                    Bucket::Affine(a) => Bucket::Projective(a + *other),
                    Bucket::Projective(mut a) => {
                        a += *other;
                        Bucket::Projective(a)
                    }
                }
            }

            fn add(self, mut other: C::Curve) -> C::Curve {
                match self {
                    Bucket::None => other,
                    Bucket::Affine(a) => {
                        other += a;
                        other
                    }
                    Bucket::Projective(a) => other + &a,
                }
            }
        }

        let mut buckets: Vec<Bucket<C>> = vec![Bucket::None; (1 << c) - 1];

        for (coeff, base) in coeffs.iter().zip(bases.iter()) {
            let coeff = get_at::<C::Scalar>(current_segment, c, coeff);
            if coeff != 0 {
                buckets[coeff - 1].add_assign(base);
            }
        }

        // Summation by parts
        // e.g. 3a + 2b + 1c = a +
        //                    (a) + b +
        //                    ((a) + b) + c
        let mut running_sum = C::Curve::identity();
        for exp in buckets.into_iter().rev() {
            running_sum = exp.add(running_sum);
            *acc = *acc + &running_sum;
        }
    }
}

/// Performs a small multi-exponentiation operation.
/// Uses the double-and-add algorithm with doublings shared across points.
pub fn small_multiexp<C: CurveAffine>(coeffs: &[C::Scalar], bases: &[C]) -> C::Curve {
    let coeffs: Vec<_> = coeffs.iter().map(|a| a.to_repr()).collect();
    let mut acc = C::Curve::identity();

    // for byte idx
    for byte_idx in (0..32).rev() {
        // for bit idx
        for bit_idx in (0..8).rev() {
            acc = acc.double();
            // for each coeff
            for coeff_idx in 0..coeffs.len() {
                let byte = coeffs[coeff_idx].as_ref()[byte_idx];
                if ((byte >> bit_idx) & 1) != 0 {
                    acc += bases[coeff_idx];
                }
            }
        }
    }

    acc
}

/// Performs a multi-exponentiation operation.
///
/// This function will panic if coeffs and bases have a different length.
///
/// This will use multithreading if beneficial.
pub fn best_multiexp<C: CurveAffine>(coeffs: &[C::Scalar], bases: &[C]) -> C::Curve {
    assert_eq!(coeffs.len(), bases.len());

    //println!("msm: {}", coeffs.len());

    // let start = get_time();
    let num_threads = multicore::current_num_threads();
    let res = if coeffs.len() > num_threads {
        let chunk = coeffs.len() / num_threads;
        let num_chunks = coeffs.chunks(chunk).len();
        let mut results = vec![C::Curve::identity(); num_chunks];
        multicore::scope(|scope| {
            let chunk = coeffs.len() / num_threads;

            for ((coeffs, bases), acc) in coeffs
                .chunks(chunk)
                .zip(bases.chunks(chunk))
                .zip(results.iter_mut())
            {
                scope.spawn(move |_| {
                    multiexp_serial(coeffs, bases, acc);
                });
            }
        });
        results.iter().fold(C::Curve::identity(), |a, b| a + b)
    } else {
        let mut acc = C::Curve::identity();
        multiexp_serial(coeffs, bases, &mut acc);
        acc
    };

    // let duration = get_duration(start);
    #[allow(unsafe_code)]
    // unsafe {
    //     MULTIEXP_TOTAL_TIME += duration;
    // }

    res
}

/// Performs a radix-$2$ Fast-Fourier Transformation (FFT) on a vector of size
/// $n = 2^k$, when provided `log_n` = $k$ and an element of multiplicative
/// order $n$ called `omega` ($\omega$). The result is that the vector `a`, when
/// interpreted as the coefficients of a polynomial of degree $n - 1$, is
/// transformed into the evaluations of this polynomial at each of the $n$
/// distinct powers of $\omega$. This transformation is invertible by providing
/// $\omega^{-1}$ in place of $\omega$ and dividing each resulting field element
/// by $n$.
///
/// This will use multithreading if beneficial.
pub fn best_fft<Scalar: Field, G: FftGroup<Scalar>>(a: &mut [G], omega: Scalar, log_n: u32) {
    fn bitreverse(mut n: usize, l: usize) -> usize {
        let mut r = 0;
        for _ in 0..l {
            r = (r << 1) | (n & 1);
            n >>= 1;
        }
        r
    }

    let threads = multicore::current_num_threads();
    let log_threads = log2_floor(threads);
    let n = a.len();
    assert_eq!(n, 1 << log_n);

    for k in 0..n {
        let rk = bitreverse(k, log_n as usize);
        if k < rk {
            a.swap(rk, k);
        }
    }

    //let start = start_measure(format!("twiddles {} ({})", a.len(), threads), false);
    // precompute twiddle factors
<<<<<<< HEAD
    let twiddles: Vec<_> = (0..(n / 2))
        .scan(G::Scalar::one(), |w, _| {
=======
    let twiddles: Vec<_> = (0..(n / 2) as usize)
        .scan(Scalar::ONE, |w, _| {
>>>>>>> f3487575
            let tw = *w;
            *w *= &omega;
            Some(tw)
        })
        .collect();
    //stop_measure(start);

    if log_n <= log_threads {
        let mut chunk = 2_usize;
        let mut twiddle_chunk = n / 2;
        for _ in 0..log_n {
            a.chunks_mut(chunk).for_each(|coeffs| {
                let (left, right) = coeffs.split_at_mut(chunk / 2);

                // case when twiddle factor is one
                let (a, left) = left.split_at_mut(1);
                let (b, right) = right.split_at_mut(1);
                let t = b[0];
                b[0] = a[0];
                a[0] += &t;
                b[0] -= &t;

                left.iter_mut()
                    .zip(right.iter_mut())
                    .enumerate()
                    .for_each(|(i, (a, b))| {
                        let mut t = *b;
                        t *= &twiddles[(i + 1) * twiddle_chunk];
                        *b = *a;
                        *a += &t;
                        *b -= &t;
                    });
            });
            chunk *= 2;
            twiddle_chunk /= 2;
        }
    } else {
        recursive_butterfly_arithmetic(a, n, 1, &twiddles)
    }
}

/// This perform recursive butterfly arithmetic
pub fn recursive_butterfly_arithmetic<Scalar: Field, G: FftGroup<Scalar>>(
    a: &mut [G],
    n: usize,
    twiddle_chunk: usize,
    twiddles: &[Scalar],
) {
    if n == 2 {
        let t = a[1];
        a[1] = a[0];
        a[0] += &t;
        a[1] -= &t;
    } else {
        let (left, right) = a.split_at_mut(n / 2);
        rayon::join(
            || recursive_butterfly_arithmetic(left, n / 2, twiddle_chunk * 2, twiddles),
            || recursive_butterfly_arithmetic(right, n / 2, twiddle_chunk * 2, twiddles),
        );

        // case when twiddle factor is one
        let (a, left) = left.split_at_mut(1);
        let (b, right) = right.split_at_mut(1);
        let t = b[0];
        b[0] = a[0];
        a[0] += &t;
        b[0] -= &t;

        left.iter_mut()
            .zip(right.iter_mut())
            .enumerate()
            .for_each(|(i, (a, b))| {
                let mut t = *b;
                t *= &twiddles[(i + 1) * twiddle_chunk];
                *b = *a;
                *a += &t;
                *b -= &t;
            });
    }
}

/// Convert coefficient bases group elements to lagrange basis by inverse FFT.
pub fn g_to_lagrange<C: CurveAffine>(g_projective: Vec<C::Curve>, k: u32) -> Vec<C> {
    let n_inv = C::Scalar::TWO_INV.pow_vartime([k as u64, 0, 0, 0]);
    let mut omega_inv = C::Scalar::ROOT_OF_UNITY_INV;
    for _ in k..C::Scalar::S {
        omega_inv = omega_inv.square();
    }

    let mut g_lagrange_projective = g_projective;
    best_fft(&mut g_lagrange_projective, omega_inv, k);
    parallelize(&mut g_lagrange_projective, |g, _| {
        for g in g.iter_mut() {
            *g *= n_inv;
        }
    });

    let mut g_lagrange = vec![C::identity(); 1 << k];
    parallelize(&mut g_lagrange, |g_lagrange, starts| {
        C::Curve::batch_normalize(
            &g_lagrange_projective[starts..(starts + g_lagrange.len())],
            g_lagrange,
        );
    });

    g_lagrange
}

/// This evaluates a provided polynomial (in coefficient form) at `point`.
pub fn eval_polynomial<F: Field>(poly: &[F], point: F) -> F {
    fn evaluate<F: Field>(poly: &[F], point: F) -> F {
        poly.iter()
            .rev()
            .fold(F::ZERO, |acc, coeff| acc * point + coeff)
    }
    let n = poly.len();
    let num_threads = multicore::current_num_threads();
    if n * 2 < num_threads {
        evaluate(poly, point)
    } else {
        let chunk_size = (n + num_threads - 1) / num_threads;
        let mut parts = vec![F::ZERO; num_threads];
        multicore::scope(|scope| {
            for (chunk_idx, (out, poly)) in
                parts.chunks_mut(1).zip(poly.chunks(chunk_size)).enumerate()
            {
                scope.spawn(move |_| {
                    let start = chunk_idx * chunk_size;
                    out[0] = evaluate(poly, point) * point.pow_vartime([start as u64, 0, 0, 0]);
                });
            }
        });
        parts.iter().fold(F::ZERO, |acc, coeff| acc + coeff)
    }
}

/// This computes the inner product of two vectors `a` and `b`.
///
/// This function will panic if the two vectors are not the same size.
pub fn compute_inner_product<F: Field>(a: &[F], b: &[F]) -> F {
    // TODO: parallelize?
    assert_eq!(a.len(), b.len());

    let mut acc = F::ZERO;
    for (a, b) in a.iter().zip(b.iter()) {
        acc += (*a) * (*b);
    }

    acc
}

/// Divides polynomial `a` in `X` by `X - b` with
/// no remainder.
pub fn kate_division<'a, F: Field, I: IntoIterator<Item = &'a F>>(a: I, mut b: F) -> Vec<F>
where
    I::IntoIter: DoubleEndedIterator + ExactSizeIterator,
{
    b = -b;
    let a = a.into_iter();

    let mut q = vec![F::ZERO; a.len() - 1];

    let mut tmp = F::ZERO;
    for (q, r) in q.iter_mut().rev().zip(a.rev()) {
        let mut lead_coeff = *r;
        lead_coeff.sub_assign(&tmp);
        *q = lead_coeff;
        tmp = lead_coeff;
        tmp.mul_assign(&b);
    }

    q
}

/// This utility function will parallelize an operation that is to be
/// performed over a mutable slice.
pub fn parallelize<T: Send, F: Fn(&mut [T], usize) + Send + Sync + Clone>(v: &mut [T], f: F) {
    // Algorithm rationale:
    //
    // Using the stdlib `chunks_mut` will lead to severe load imbalance.
    // From https://github.com/rust-lang/rust/blob/e94bda3/library/core/src/slice/iter.rs#L1607-L1637
    // if the division is not exact, the last chunk will be the remainder.
    //
    // Dividing 40 items on 12 threads will lead to a chunk size of 40/12 = 3,
    // There will be a 13 chunks of size 3 and 1 of size 1 distributed on 12 threads.
    // This leads to 1 thread working on 6 iterations, 1 on 4 iterations and 10 on 3 iterations,
    // a load imbalance of 2x.
    //
    // Instead we can divide work into chunks of size
    // 4, 4, 4, 4, 3, 3, 3, 3, 3, 3, 3, 3 = 4*4 + 3*8 = 40
    //
    // This would lead to a 6/4 = 1.5x speedup compared to naive chunks_mut
    //
    // See also OpenMP spec (page 60)
    // http://www.openmp.org/mp-documents/openmp-4.5.pdf
    // "When no chunk_size is specified, the iteration space is divided into chunks
    // that are approximately equal in size, and at most one chunk is distributed to
    // each thread. The size of the chunks is unspecified in this case."
    // This implies chunks are the same size ±1

    let f = &f;
    let total_iters = v.len();
    let num_threads = multicore::current_num_threads();
<<<<<<< HEAD
    let mut chunk = n / num_threads;
    if chunk < num_threads {
        chunk = 1;
    }
=======
    let base_chunk_size = total_iters / num_threads;
    let cutoff_chunk_id = total_iters % num_threads;
    let split_pos = cutoff_chunk_id * (base_chunk_size + 1);
    let (v_hi, v_lo) = v.split_at_mut(split_pos);
>>>>>>> f3487575

    multicore::scope(|scope| {
        // Skip special-case: number of iterations is cleanly divided by number of threads.
        if cutoff_chunk_id != 0 {
            for (chunk_id, chunk) in v_hi.chunks_exact_mut(base_chunk_size + 1).enumerate() {
                let offset = chunk_id * (base_chunk_size + 1);
                scope.spawn(move |_| f(chunk, offset));
            }
        }
        // Skip special-case: less iterations than number of threads.
        if base_chunk_size != 0 {
            for (chunk_id, chunk) in v_lo.chunks_exact_mut(base_chunk_size).enumerate() {
                let offset = split_pos + (chunk_id * base_chunk_size);
                scope.spawn(move |_| f(chunk, offset));
            }
        }
    });
}

/// This simple utility function will parallelize an operation that is to be
/// performed over a mutable slice.
pub fn parallelize_count<T: Send, F: Fn(&mut [T], usize) + Send + Sync + Clone>(
    v: &mut [T],
    num_threads: usize,
    f: F,
) {
    let n = v.len();
    let mut chunk = n / num_threads;
    if chunk < num_threads {
        chunk = n;
    }

    multicore::scope(|scope| {
        for (chunk_num, v) in v.chunks_mut(chunk).enumerate() {
            let f = f.clone();
            scope.spawn(move |_| {
                f(v, chunk_num);
            });
        }
    });
}

fn log2_floor(num: usize) -> u32 {
    assert!(num > 0);

    let mut pow = 0;

    while (1 << (pow + 1)) <= num {
        pow += 1;
    }

    pow
}

/// Returns coefficients of an n - 1 degree polynomial given a set of n points
/// and their evaluations. This function will panic if two values in `points`
/// are the same.
pub fn lagrange_interpolate<F: Field>(points: &[F], evals: &[F]) -> Vec<F> {
    assert_eq!(points.len(), evals.len());
    if points.len() == 1 {
        // Constant polynomial
        vec![evals[0]]
    } else {
        let mut denoms = Vec::with_capacity(points.len());
        for (j, x_j) in points.iter().enumerate() {
            let mut denom = Vec::with_capacity(points.len() - 1);
            for x_k in points
                .iter()
                .enumerate()
                .filter(|&(k, _)| k != j)
                .map(|a| a.1)
            {
                denom.push(*x_j - x_k);
            }
            denoms.push(denom);
        }
        // Compute (x_j - x_k)^(-1) for each j != i
        denoms.iter_mut().flat_map(|v| v.iter_mut()).batch_invert();

        let mut final_poly = vec![F::ZERO; points.len()];
        for (j, (denoms, eval)) in denoms.into_iter().zip(evals.iter()).enumerate() {
            let mut tmp: Vec<F> = Vec::with_capacity(points.len());
            let mut product = Vec::with_capacity(points.len() - 1);
            tmp.push(F::ONE);
            for (x_k, denom) in points
                .iter()
                .enumerate()
                .filter(|&(k, _)| k != j)
                .map(|a| a.1)
                .zip(denoms.into_iter())
            {
                product.resize(tmp.len() + 1, F::ZERO);
                for ((a, b), product) in tmp
                    .iter()
                    .chain(std::iter::once(&F::ZERO))
                    .zip(std::iter::once(&F::ZERO).chain(tmp.iter()))
                    .zip(product.iter_mut())
                {
                    *product = *a * (-denom * x_k) + *b * denom;
                }
                std::mem::swap(&mut tmp, &mut product);
            }
            assert_eq!(tmp.len(), points.len());
            assert_eq!(product.len(), points.len() - 1);
            for (final_coeff, interpolation_coeff) in final_poly.iter_mut().zip(tmp.into_iter()) {
                *final_coeff += interpolation_coeff * eval;
            }
        }
        final_poly
    }
}

pub(crate) fn evaluate_vanishing_polynomial<F: Field>(roots: &[F], z: F) -> F {
    fn evaluate<F: Field>(roots: &[F], z: F) -> F {
        roots.iter().fold(F::ONE, |acc, point| (z - point) * acc)
    }
    let n = roots.len();
    let num_threads = multicore::current_num_threads();
    if n * 2 < num_threads {
        evaluate(roots, z)
    } else {
        let chunk_size = (n + num_threads - 1) / num_threads;
        let mut parts = vec![F::ONE; num_threads];
        multicore::scope(|scope| {
            for (out, roots) in parts.chunks_mut(1).zip(roots.chunks(chunk_size)) {
                scope.spawn(move |_| out[0] = evaluate(roots, z));
            }
        });
        parts.iter().fold(F::ONE, |acc, part| acc * part)
    }
}

pub(crate) fn powers<F: Field>(base: F) -> impl Iterator<Item = F> {
    std::iter::successors(Some(F::ONE), move |power| Some(base * power))
}

#[cfg(test)]
use rand_core::OsRng;

#[cfg(test)]
use crate::halo2curves::pasta::Fp;
// use crate::plonk::{get_duration, get_time, start_measure, stop_measure};

#[test]
fn test_lagrange_interpolate() {
    let rng = OsRng;

    let points = (0..5).map(|_| Fp::random(rng)).collect::<Vec<_>>();
    let evals = (0..5).map(|_| Fp::random(rng)).collect::<Vec<_>>();

    for coeffs in 0..5 {
        let points = &points[0..coeffs];
        let evals = &evals[0..coeffs];

        let poly = lagrange_interpolate(points, evals);
        assert_eq!(poly.len(), points.len());

        for (point, eval) in points.iter().zip(evals) {
            assert_eq!(eval_polynomial(&poly, *point), *eval);
        }
    }
}<|MERGE_RESOLUTION|>--- conflicted
+++ resolved
@@ -5,6 +5,7 @@
 pub use ff::Field;
 use group::{
     ff::{BatchInvert, PrimeField},
+    prime::PrimeCurveAffine,
     Curve, Group, GroupOpsOwned, ScalarMulOwned,
 };
 
@@ -24,9 +25,6 @@
     T: Copy + Send + Sync + 'static + GroupOpsOwned + ScalarMulOwned<Scalar>,
 {
 }
-
-/// TEMP
-pub static mut MULTIEXP_TOTAL_TIME: usize = 0;
 
 fn multiexp_serial<C: CurveAffine>(coeffs: &[C::Scalar], bases: &[C], acc: &mut C::Curve) {
     let coeffs: Vec<_> = coeffs.iter().map(|a| a.to_repr()).collect();
@@ -183,7 +181,6 @@
     // unsafe {
     //     MULTIEXP_TOTAL_TIME += duration;
     // }
-
     res
 }
 
@@ -221,19 +218,13 @@
 
     //let start = start_measure(format!("twiddles {} ({})", a.len(), threads), false);
     // precompute twiddle factors
-<<<<<<< HEAD
     let twiddles: Vec<_> = (0..(n / 2))
-        .scan(G::Scalar::one(), |w, _| {
-=======
-    let twiddles: Vec<_> = (0..(n / 2) as usize)
         .scan(Scalar::ONE, |w, _| {
->>>>>>> f3487575
             let tw = *w;
             *w *= &omega;
             Some(tw)
         })
         .collect();
-    //stop_measure(start);
 
     if log_n <= log_threads {
         let mut chunk = 2_usize;
@@ -310,7 +301,7 @@
 }
 
 /// Convert coefficient bases group elements to lagrange basis by inverse FFT.
-pub fn g_to_lagrange<C: CurveAffine>(g_projective: Vec<C::Curve>, k: u32) -> Vec<C> {
+pub fn g_to_lagrange<C: PrimeCurveAffine>(g_projective: Vec<C::Curve>, k: u32) -> Vec<C> {
     let n_inv = C::Scalar::TWO_INV.pow_vartime([k as u64, 0, 0, 0]);
     let mut omega_inv = C::Scalar::ROOT_OF_UNITY_INV;
     for _ in k..C::Scalar::S {
@@ -431,17 +422,10 @@
     let f = &f;
     let total_iters = v.len();
     let num_threads = multicore::current_num_threads();
-<<<<<<< HEAD
-    let mut chunk = n / num_threads;
-    if chunk < num_threads {
-        chunk = 1;
-    }
-=======
     let base_chunk_size = total_iters / num_threads;
     let cutoff_chunk_id = total_iters % num_threads;
     let split_pos = cutoff_chunk_id * (base_chunk_size + 1);
     let (v_hi, v_lo) = v.split_at_mut(split_pos);
->>>>>>> f3487575
 
     multicore::scope(|scope| {
         // Skip special-case: number of iterations is cleanly divided by number of threads.
