//! Metadata about circuits.

use super::metadata::Column as ColumnMetadata;
use crate::plonk::{self, Any};
use std::{
    collections::HashMap,
    fmt::{self, Debug},
};
/// Metadata about a column within a circuit.
#[derive(Clone, Copy, Debug, PartialEq, Eq, PartialOrd, Ord, Hash)]
pub struct Column {
    /// The type of the column.
    pub(super) column_type: Any,
    /// The index of the column.
    pub(super) index: usize,
}

impl Column {
    /// Return the column type.
    pub fn column_type(&self) -> Any {
        self.column_type
    }
    /// Return the column index.
    pub fn index(&self) -> usize {
        self.index
    }
}

impl fmt::Display for Column {
    fn fmt(&self, f: &mut fmt::Formatter<'_>) -> fmt::Result {
        write!(f, "Column('{:?}', {})", self.column_type, self.index)
    }
}

impl From<(Any, usize)> for Column {
    fn from((column_type, index): (Any, usize)) -> Self {
        Column { column_type, index }
    }
}

impl From<plonk::Column<Any>> for Column {
    fn from(column: plonk::Column<Any>) -> Self {
        Column {
            column_type: *column.column_type(),
            index: column.index(),
        }
    }
}

/// A helper structure that allows to print a Column with it's annotation as a single structure.
#[derive(Debug, Clone)]
pub(super) struct DebugColumn {
    /// The type of the column.
    column_type: Any,
    /// The index of the column.
    index: usize,
    /// Annotation of the column
    annotation: String,
}

impl From<(Column, Option<&HashMap<Column, String>>)> for DebugColumn {
    fn from(info: (Column, Option<&HashMap<Column, String>>)) -> Self {
        DebugColumn {
            column_type: info.0.column_type,
            index: info.0.index,
            annotation: info
                .1
                .and_then(|map| map.get(&info.0))
                .cloned()
                .unwrap_or_default(),
        }
    }
}

impl fmt::Display for DebugColumn {
    fn fmt(&self, f: &mut fmt::Formatter<'_>) -> fmt::Result {
        write!(
            f,
            "Column('{:?}', {} - {})",
            self.column_type, self.index, self.annotation
        )
    }
}

/// A "virtual cell" is a PLONK cell that has been queried at a particular relative offset
/// within a custom gate.
#[derive(Debug, PartialEq, Eq, PartialOrd, Ord)]
pub struct VirtualCell {
    name: String,
    pub(super) column: Column,
    pub(super) rotation: i32,
}

impl From<(Column, i32)> for VirtualCell {
    fn from((column, rotation): (Column, i32)) -> Self {
        VirtualCell {
            name: "".to_string(),
            column,
            rotation,
        }
    }
}

impl<S: AsRef<str>> From<(S, Column, i32)> for VirtualCell {
    fn from((name, column, rotation): (S, Column, i32)) -> Self {
        VirtualCell {
            name: name.as_ref().to_string(),
            column,
            rotation,
        }
    }
}

impl From<plonk::VirtualCell> for VirtualCell {
    fn from(c: plonk::VirtualCell) -> Self {
        VirtualCell {
            name: "".to_string(),
            column: c.column.into(),
            rotation: c.rotation.0,
        }
    }
}

impl fmt::Display for VirtualCell {
    fn fmt(&self, f: &mut fmt::Formatter<'_>) -> fmt::Result {
        write!(f, "{}@{}", self.column, self.rotation)?;
        if !self.name.is_empty() {
            write!(f, "({})", self.name.as_str())?;
        }
        Ok(())
    }
}

/// Helper structure used to be able to inject Column annotations inside a `Display` or `Debug` call.
#[derive(Clone, Debug)]
pub(super) struct DebugVirtualCell {
    name: String,
    column: DebugColumn,
    rotation: i32,
}

impl From<(&VirtualCell, Option<&HashMap<Column, String>>)> for DebugVirtualCell {
    fn from(info: (&VirtualCell, Option<&HashMap<Column, String>>)) -> Self {
        DebugVirtualCell {
            name: info.0.name.clone(),
            column: DebugColumn::from((info.0.column, info.1)),
            rotation: info.0.rotation,
        }
    }
}

impl fmt::Display for DebugVirtualCell {
    fn fmt(&self, f: &mut fmt::Formatter<'_>) -> fmt::Result {
        write!(f, "{}@{}", self.column, self.rotation)?;
        if !self.name.is_empty() {
            write!(f, "({})", self.name)?;
        }
        Ok(())
    }
}

/// Helper structure used to be able to inject Column annotations inside a `Display` or `Debug` call.
#[derive(Clone, Debug)]
pub(super) struct DebugVirtualCell {
    name: &'static str,
    column: DebugColumn,
    rotation: i32,
}

impl From<(&VirtualCell, Option<&HashMap<Column, String>>)> for DebugVirtualCell {
    fn from(info: (&VirtualCell, Option<&HashMap<Column, String>>)) -> Self {
        DebugVirtualCell {
            name: info.0.name,
            column: DebugColumn::from((info.0.column, info.1)),
            rotation: info.0.rotation,
        }
    }
}

impl fmt::Display for DebugVirtualCell {
    fn fmt(&self, f: &mut fmt::Formatter<'_>) -> fmt::Result {
        write!(f, "{}@{}", self.column, self.rotation)?;
        if !self.name.is_empty() {
            write!(f, "({})", self.name)?;
        }
        Ok(())
    }
}

/// Metadata about a configured gate within a circuit.
<<<<<<< HEAD
#[derive(Debug, PartialEq, Eq, Clone, Copy)]
=======
#[derive(Debug, PartialEq, Eq, Clone)]
>>>>>>> f3487575
pub struct Gate {
    /// The index of the active gate. These indices are assigned in the order in which
    /// `ConstraintSystem::create_gate` is called during `Circuit::configure`.
    pub(super) index: usize,
    /// The name of the active gate. These are specified by the gate creator (such as
    /// a chip implementation), and is not enforced to be unique.
    pub(super) name: String,
}

impl fmt::Display for Gate {
    fn fmt(&self, f: &mut fmt::Formatter<'_>) -> fmt::Result {
        write!(f, "Gate {} ('{}')", self.index, self.name.as_str())
    }
}

impl<S: AsRef<str>> From<(usize, S)> for Gate {
    fn from((index, name): (usize, S)) -> Self {
        Gate {
            index,
            name: name.as_ref().to_string(),
        }
    }
}

/// Metadata about a configured constraint within a circuit.
<<<<<<< HEAD
#[derive(Debug, PartialEq, Eq, Clone, Copy)]
=======
#[derive(Debug, PartialEq, Eq, Clone)]
>>>>>>> f3487575
pub struct Constraint {
    /// The gate containing the constraint.
    pub(super) gate: Gate,
    /// The index of the polynomial constraint within the gate. These indices correspond
    /// to the order in which the constraints are returned from the closure passed to
    /// `ConstraintSystem::create_gate` during `Circuit::configure`.
    pub(super) index: usize,
    /// The name of the constraint. This is specified by the gate creator (such as a chip
    /// implementation), and is not enforced to be unique.
    pub(super) name: String,
}

impl fmt::Display for Constraint {
    fn fmt(&self, f: &mut fmt::Formatter<'_>) -> fmt::Result {
        write!(
            f,
            "Constraint {}{} in gate {} ('{}')",
            self.index,
            if self.name.is_empty() {
                String::new()
            } else {
                format!(" ('{}')", self.name.as_str())
            },
            self.gate.index,
            self.gate.name,
        )
    }
}

impl<S: AsRef<str>> From<(Gate, usize, S)> for Constraint {
    fn from((gate, index, name): (Gate, usize, S)) -> Self {
        Constraint {
            gate,
            index,
            name: name.as_ref().to_string(),
        }
    }
}

/// Metadata about an assigned region within a circuit.
#[derive(Clone)]
pub struct Region {
    /// The index of the region. These indices are assigned in the order in which
    /// `Layouter::assign_region` is called during `Circuit::synthesize`.
    pub(super) index: usize,
    /// The name of the region. This is specified by the region creator (such as a chip
    /// implementation), and is not enforced to be unique.
    pub(super) name: String,
    /// A reference to the annotations of the Columns that exist within this `Region`.
    pub(super) column_annotations: Option<HashMap<ColumnMetadata, String>>,
<<<<<<< HEAD
}

impl Region {
    /// Fetch the annotation of a `Column` within a `Region` providing it's associated metadata.
    ///
    /// This function will return `None` if:
    /// - There's no annotation map generated for this `Region`.
    /// - There's no entry on the annotation map corresponding to the metadata provided.
    pub(crate) fn get_column_annotation(&self, metadata: ColumnMetadata) -> Option<String> {
        self.column_annotations
            .as_ref()
            .and_then(|map| map.get(&metadata).cloned())
    }
}

impl PartialEq for Region {
    fn eq(&self, other: &Self) -> bool {
        self.index == other.index && self.name == other.name
    }
}

impl Eq for Region {}

impl Debug for Region {
    fn fmt(&self, f: &mut fmt::Formatter<'_>) -> fmt::Result {
        write!(f, "Region {} ('{}')", self.index, self.name)
    }
=======
>>>>>>> f3487575
}

impl Region {
    /// Fetch the annotation of a `Column` within a `Region` providing it's associated metadata.
    ///
    /// This function will return `None` if:
    /// - There's no annotation map generated for this `Region`.
    /// - There's no entry on the annotation map corresponding to the metadata provided.
    pub(crate) fn get_column_annotation(&self, metadata: ColumnMetadata) -> Option<String> {
        self.column_annotations
            .as_ref()
            .and_then(|map| map.get(&metadata).cloned())
    }
}

impl PartialEq for Region {
    fn eq(&self, other: &Self) -> bool {
        self.index == other.index && self.name == other.name
    }
}

impl Eq for Region {}

impl Debug for Region {
    fn fmt(&self, f: &mut fmt::Formatter<'_>) -> fmt::Result {
        write!(f, "Region {} ('{}')", self.index, self.name)
    }
}

impl fmt::Display for Region {
    fn fmt(&self, f: &mut fmt::Formatter<'_>) -> fmt::Result {
        write!(f, "Region {} ('{}')", self.index, self.name.as_str())
    }
}

impl From<(usize, String)> for Region {
    fn from((index, name): (usize, String)) -> Self {
        Region {
            index,
            name,
            column_annotations: None,
        }
    }
}

impl From<(usize, &str)> for Region {
    fn from((index, name): (usize, &str)) -> Self {
        Region {
            index,
            name: name.to_owned(),
            column_annotations: None,
        }
    }
}

impl From<(usize, String, HashMap<ColumnMetadata, String>)> for Region {
    fn from((index, name, annotations): (usize, String, HashMap<ColumnMetadata, String>)) -> Self {
        Region {
            index,
            name,
            column_annotations: Some(annotations),
        }
    }
}

impl From<(usize, &str, HashMap<ColumnMetadata, String>)> for Region {
    fn from((index, name, annotations): (usize, &str, HashMap<ColumnMetadata, String>)) -> Self {
        Region {
            index,
            name: name.to_owned(),
            column_annotations: Some(annotations),
        }
    }
}<|MERGE_RESOLUTION|>--- conflicted
+++ resolved
@@ -159,40 +159,8 @@
     }
 }
 
-/// Helper structure used to be able to inject Column annotations inside a `Display` or `Debug` call.
-#[derive(Clone, Debug)]
-pub(super) struct DebugVirtualCell {
-    name: &'static str,
-    column: DebugColumn,
-    rotation: i32,
-}
-
-impl From<(&VirtualCell, Option<&HashMap<Column, String>>)> for DebugVirtualCell {
-    fn from(info: (&VirtualCell, Option<&HashMap<Column, String>>)) -> Self {
-        DebugVirtualCell {
-            name: info.0.name,
-            column: DebugColumn::from((info.0.column, info.1)),
-            rotation: info.0.rotation,
-        }
-    }
-}
-
-impl fmt::Display for DebugVirtualCell {
-    fn fmt(&self, f: &mut fmt::Formatter<'_>) -> fmt::Result {
-        write!(f, "{}@{}", self.column, self.rotation)?;
-        if !self.name.is_empty() {
-            write!(f, "({})", self.name)?;
-        }
-        Ok(())
-    }
-}
-
 /// Metadata about a configured gate within a circuit.
-<<<<<<< HEAD
-#[derive(Debug, PartialEq, Eq, Clone, Copy)]
-=======
 #[derive(Debug, PartialEq, Eq, Clone)]
->>>>>>> f3487575
 pub struct Gate {
     /// The index of the active gate. These indices are assigned in the order in which
     /// `ConstraintSystem::create_gate` is called during `Circuit::configure`.
@@ -218,11 +186,7 @@
 }
 
 /// Metadata about a configured constraint within a circuit.
-<<<<<<< HEAD
-#[derive(Debug, PartialEq, Eq, Clone, Copy)]
-=======
 #[derive(Debug, PartialEq, Eq, Clone)]
->>>>>>> f3487575
 pub struct Constraint {
     /// The gate containing the constraint.
     pub(super) gate: Gate,
@@ -273,7 +237,6 @@
     pub(super) name: String,
     /// A reference to the annotations of the Columns that exist within this `Region`.
     pub(super) column_annotations: Option<HashMap<ColumnMetadata, String>>,
-<<<<<<< HEAD
 }
 
 impl Region {
@@ -301,35 +264,6 @@
     fn fmt(&self, f: &mut fmt::Formatter<'_>) -> fmt::Result {
         write!(f, "Region {} ('{}')", self.index, self.name)
     }
-=======
->>>>>>> f3487575
-}
-
-impl Region {
-    /// Fetch the annotation of a `Column` within a `Region` providing it's associated metadata.
-    ///
-    /// This function will return `None` if:
-    /// - There's no annotation map generated for this `Region`.
-    /// - There's no entry on the annotation map corresponding to the metadata provided.
-    pub(crate) fn get_column_annotation(&self, metadata: ColumnMetadata) -> Option<String> {
-        self.column_annotations
-            .as_ref()
-            .and_then(|map| map.get(&metadata).cloned())
-    }
-}
-
-impl PartialEq for Region {
-    fn eq(&self, other: &Self) -> bool {
-        self.index == other.index && self.name == other.name
-    }
-}
-
-impl Eq for Region {}
-
-impl Debug for Region {
-    fn fmt(&self, f: &mut fmt::Formatter<'_>) -> fmt::Result {
-        write!(f, "Region {} ('{}')", self.index, self.name)
-    }
 }
 
 impl fmt::Display for Region {
